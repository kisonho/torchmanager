from torchmanager_core import functional as F, torch
from torchmanager_core.typing import Any, Optional

from .dice import Dice
from .loss import Loss

class CrossEntropy(Loss):
    """
    The cross entropy loss
    
    * extends: `.loss.Loss`
    """
    def __init__(self, *args: Any, target: Optional[str] = None, weight: float = 1, **kwargs: Any) -> None:
        loss_fn = torch.nn.CrossEntropyLoss(*args, **kwargs)
        super().__init__(loss_fn, target=target, weight=weight)

class DiceCE(CrossEntropy, Dice):
    """
    Combined `Dice` loss and `CrossEntropy` loss
    
    * extends: `CrossEntropy`, `Dice`
    """
    _ce_lambda: float
    _dice_lambda: float

    def __init__(self, *args, ce_lambda: float = 1, dice_lambda: float = 1, smooth: int = 1, target: Optional[str] = None, weight: float = 1, **kwargs) -> None:
        CrossEntropy.__init__(self, *args, target=target, weight=weight, **kwargs)
        Dice.__init__(self, smooth=smooth, target=target, weight=weight)
        self._ce_lambda = ce_lambda
        self._dice_lambda = dice_lambda

    def forward(self, input: Any, target: Any) -> torch.Tensor:
        dice = Dice.forward(self, input, target)
        ce = CrossEntropy.forward(self, input, target)
        return self._ce_lambda * ce + self._dice_lambda * dice

class FocalCrossEntropy(Loss):
    """
    The focal cross entropy loss
    
    * extends: `.loss.Loss`
    """
    _alpha: float
    _calculate_average: bool
    _gamma: float
    _ignore_index: int

    def __init__(self, alpha: float = 1, gamma: float = 0, calculate_average: bool = True, ignore_index: int = 255, **kwargs: Any):
        """
        Constructor

        - Parameters:
            - alpha: A `float` of alpha in focal cross entropy
            - gamma: A `float` of gamma in focal cross entropy
            - calculate_average: A `bool` flag of if calculate average for the focal loss
            - ignore_index: An `int` of Specified target value that is ignored
        """
        super().__init__(**kwargs)
        self._alpha = alpha
        self._gamma = gamma
        self._ignore_index = ignore_index
        self._calculate_average = calculate_average

    def forward(self, inputs: Any, targets: Any) -> torch.Tensor:
        # calculate loss
        ce_loss = F.cross_entropy(inputs, targets, reduction='none', ignore_index=self._ignore_index)
        pt = torch.exp(-ce_loss)
        focal_loss: torch.Tensor = self._alpha * (1 - pt) ** self._gamma * ce_loss

        # calculate average
        if self._calculate_average:
            return focal_loss.mean()
        else:
            return focal_loss.sum()

class KLDiv(Loss):
    """
    KL-Div Loss
    
    * extends: `.loss.Loss`
    * A log-softmax will always be applied to `input`
    * A softmax will be applied to `target` only if `log_target` is `False`

    - Properties:
        - log_target: A `bool` flag of if `target` is in log space
    """
    _metric_fn: torch.nn.KLDivLoss
<<<<<<< HEAD
    _softmax: bool
=======
>>>>>>> b6c3c3e2

    @property
    def log_target(self) -> bool:
        return self._metric_fn.log_target

<<<<<<< HEAD
    def __init__(self, *args: Any, softmax: bool = False, target: Optional[str] = None, weight: float = 1, **kwargs: Any) -> None:
        loss_fn = torch.nn.KLDivLoss(*args, **kwargs)
        super().__init__(loss_fn, target=target, weight=weight)
        self._softmax = softmax

    def forward(self, input: torch.Tensor, target: torch.Tensor) -> torch.Tensor:
        # softmax input and target
        if self._softmax:
            input = input.softmax(dim=0).log()
            target = target if self.log_target else target.softmax(dim=0)

        # calculate loss
        loss = super().forward(input, target)
        return loss
=======
    def __init__(self, *args: Any, target: Optional[str] = None, weight: float = 1, **kwargs: Any) -> None:
        loss_fn = torch.nn.KLDivLoss(*args, **kwargs)
        super().__init__(loss_fn, target=target, weight=weight)

    def forward(self, input: torch.Tensor, target: torch.Tensor) -> torch.Tensor:
        input = input.softmax(dim=0).log()
        target = target if self.log_target else target.softmax(dim=0)
        return super().forward(input, target)
>>>>>>> b6c3c3e2
<|MERGE_RESOLUTION|>--- conflicted
+++ resolved
@@ -85,16 +85,12 @@
         - log_target: A `bool` flag of if `target` is in log space
     """
     _metric_fn: torch.nn.KLDivLoss
-<<<<<<< HEAD
     _softmax: bool
-=======
->>>>>>> b6c3c3e2
 
     @property
     def log_target(self) -> bool:
         return self._metric_fn.log_target
 
-<<<<<<< HEAD
     def __init__(self, *args: Any, softmax: bool = False, target: Optional[str] = None, weight: float = 1, **kwargs: Any) -> None:
         loss_fn = torch.nn.KLDivLoss(*args, **kwargs)
         super().__init__(loss_fn, target=target, weight=weight)
@@ -108,14 +104,4 @@
 
         # calculate loss
         loss = super().forward(input, target)
-        return loss
-=======
-    def __init__(self, *args: Any, target: Optional[str] = None, weight: float = 1, **kwargs: Any) -> None:
-        loss_fn = torch.nn.KLDivLoss(*args, **kwargs)
-        super().__init__(loss_fn, target=target, weight=weight)
-
-    def forward(self, input: torch.Tensor, target: torch.Tensor) -> torch.Tensor:
-        input = input.softmax(dim=0).log()
-        target = target if self.log_target else target.softmax(dim=0)
-        return super().forward(input, target)
->>>>>>> b6c3c3e2
+        return loss