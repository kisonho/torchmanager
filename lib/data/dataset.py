--- conflicted
+++ resolved
@@ -163,11 +163,7 @@
 
         # load dataset
         loaded_dataset = fn(*args, **kwargs)
-<<<<<<< HEAD
         assert not isinstance(loaded_dataset, Dataset), _raise(RuntimeError("The loaded dataset is a `torchmanager.data.Dataset` which has already been wrapped with batch loader during iteration."))
-=======
-        assert isinstance(loaded_dataset, Dataset), _raise(TypeError("The loaded dataset is a `torchmanager.data.Dataset` which has already been wrapped with batch loader during iteration."))
->>>>>>> afbe26a3
         data_loader = DataLoader(loaded_dataset, batch_size=batch_size, shuffle=shuffle, drop_last=drop_last, pin_memory=pin_memory, num_workers=cpu_count, pin_memory_device=f"{targeted_devices[0].type}:{targeted_devices.index}")
         return data_loader
     return wrapped_fn