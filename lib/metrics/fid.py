--- conflicted
+++ resolved
@@ -1,9 +1,5 @@
 from torchmanager_core import torch
-<<<<<<< HEAD
 from torchmanager_core.typing import Generic, List, Module, Optional
-=======
-from torchmanager_core.typing import Generic, Module, Optional
->>>>>>> 7351033e
 
 from .metric import Metric
 
@@ -21,15 +17,11 @@
     """
     feature_extractor: Optional[Module]
     """A `Module` to extract the features"""
-<<<<<<< HEAD
     input_features: List[torch.Tensor]
-=======
-    input_features: list[torch.Tensor]
->>>>>>> 7351033e
     """A `list` of current features for generated images that extracted in `torch.Tensor`"""
     return_when_forwarding: bool
     """A `bool` flag of if returning results when calculating the metrics, a `torch.nan` will be returned if set to `False` during forwarding"""
-    target_features: list[torch.Tensor]
+    target_features: List[torch.Tensor]
     """A `list` of current features for real images that extracted in `torch.Tensor`"""
 
     @property
@@ -47,14 +39,6 @@
         # calculate mean and covariance
         mu_real = target.mean(0)
         mu_gen = input.mean(0)
-<<<<<<< HEAD
-        sigma_real = target.cov()
-        sigma_gen = input.cov()
-        diff = mu_real - mu_gen
-
-        # Calculate the squared Euclidean distance between the means
-        return diff @ diff + torch.trace(sigma_real + sigma_gen - 2 * (sigma_real * sigma_gen).sqrt())
-=======
         sigma_real = target.cov() / (target.shape[0] - 1)
         sigma_gen = input.cov() / (input.shape[0] - 1)
 
@@ -63,7 +47,6 @@
         sigma = torch.trace(sigma_real + sigma_gen - 2 * (sigma_real @ sigma_gen).sqrt())
         fid_score += sigma
         return fid_score
->>>>>>> 7351033e
 
     def __init__(self, feature_extractor: Optional[Module] = None, return_when_forwarding: bool = True, target: Optional[str] = None) -> None:
         """
@@ -98,13 +81,9 @@
         """
         # get features]
         if self.feature_extractor is not None:
-<<<<<<< HEAD
-            return self.feature_extractor(x)
-=======
             features: torch.Tensor = self.feature_extractor(x)
             features = features.squeeze(3).squeeze(2)
             return features
->>>>>>> 7351033e
         else:
             return x
     
