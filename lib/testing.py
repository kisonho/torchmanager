--- conflicted
+++ resolved
@@ -8,11 +8,7 @@
 from .losses import Loss, ParallelLoss
 
 
-<<<<<<< HEAD
 class Manager(BaseManager[Module]):
-=======
-class Manager(BaseManager[Module], DataManager):
->>>>>>> 9a5aef36
     """
     A testing manager, only used for testing
 
@@ -52,11 +48,7 @@
         - Retruns: A `list` of `Any` prediction results
         '''
         # find available device
-<<<<<<< HEAD
-        cpu, device, target_devices = devices.search(None if use_multi_gpus else device)
-=======
         cpu, device, target_devices = devices.search(device)
->>>>>>> 9a5aef36
         if device == cpu and len(target_devices) < 2:
             use_multi_gpus = False
         devices.set_default(target_devices[0])
@@ -106,11 +98,7 @@
         - Returns: A `dict` of validation summary
         """
         # find available device
-<<<<<<< HEAD
-        cpu, device, target_devices = devices.search(None if use_multi_gpus else device)
-=======
         cpu, device, target_devices = devices.search(device)
->>>>>>> 9a5aef36
         if device == cpu and len(target_devices) < 2:
             use_multi_gpus = False
         devices.set_default(target_devices[0])
@@ -118,26 +106,12 @@
         # move model
         if use_multi_gpus and not isinstance(self.model, torch.nn.parallel.DataParallel):
             self.model, use_multi_gpus = devices.data_parallel(self.model, devices=target_devices)
-<<<<<<< HEAD
 
         # move loss function
         if use_multi_gpus and self.loss_fn is not None and not isinstance(self.loss_fn, torch.nn.parallel.DataParallel):
             paralleled_loss_fn, use_multi_gpus = devices.data_parallel(self.loss_fn, devices=target_devices, parallel_type=ParallelLoss)
             assert isinstance(paralleled_loss_fn, ParallelLoss) or isinstance(paralleled_loss_fn, Loss), _raise(TypeError("Paralleled function is not a valid `ParallelLoss` or `Loss` after parallel."))
             self.loss_fn = paralleled_loss_fn
-=======
-        else:
-            raw_model = None
-
-        # move loss function
-        if use_multi_gpus and self.loss_fn is not None and not isinstance(self.loss_fn, torch.nn.parallel.DataParallel):
-            raw_loss_fn = self.loss_fn
-            paralleled_loss_fn, use_multi_gpus = devices.data_parallel(self.loss_fn, devices=target_devices)
-            if use_multi_gpus:
-                self.loss_fn = Loss(paralleled_loss_fn)
-        else:
-            raw_loss_fn = None
->>>>>>> 9a5aef36
 
         # set module status
         self.model.eval()
@@ -186,18 +160,10 @@
             summary["loss"] = float(self.loss_fn.result.detach())
 
         # reset model and loss
-<<<<<<< HEAD
         if empty_cache:
             self.model = self.raw_model.to(cpu)
             self.loss_fn = self.raw_loss_fn.to(cpu) if self.raw_loss_fn is not None else self.raw_loss_fn
             devices.empty_cache()
-=======
-        if raw_model is not None:
-            self.model = raw_model.to(cpu)
-        if raw_loss_fn is not None:
-            self.loss_fn = raw_loss_fn.to(cpu)
-        devices.empty_cache()
->>>>>>> 9a5aef36
         return summary
 
     def test_step(self, x_test: Any, y_test: Any) -> Dict[str, float]:
