<<<<<<< HEAD
from torchmanager_core import devices, os, torch, _raise
from torchmanager_core.typing import Any, Dict, Generic, List, Optional, OrderedDict, TypeVar
=======
from torchmanager_core import os, torch, _raise
from torchmanager_core.typing import Any, Dict, Generic, Optional, OrderedDict, TypeVar
>>>>>>> dd7e3744

from ..losses import Loss
from ..metrics import Metric
from .protocols import StateDictLoadable

T = TypeVar('T', bound=StateDictLoadable)

class Checkpoint(Generic[T]):
    '''
    The callback to save the latest checkpoint for each epoch

    - Properties:
        - last_epoch: An `int` of the last epoch index
        - loss_fn: An optional `Loss` object
        - metrics: An optional `dict` with name in `str` and value of the `Metric` objects for metrics
        - model: Any type of model to be saved
        - optimizer: A `torch.nn.Optimizer` to be saved
        - save_weights_only: A `bool` flag of if only save state_dict of model
    '''
    last_epoch: int
    loss_fn: Optional[Loss]
    metrics: Dict[str,Metric]
    model: T
    optimizer: Optional[torch.optim.Optimizer]
    save_weights_only: bool

    def __init__(self, model: T, last_epoch: int = 0, optimizer: Optional[torch.optim.Optimizer] = None, loss_fn: Optional[Loss] = None, metrics: Optional[Dict[str, Metric]] = None, save_weights_only: bool = False) -> None:
        '''
        Constructor

        - Parameters:
            - model: Any type of model to be saved
            - epoch: An `int` of epoch index
            - optimizer: An optional `torch.optim.Optimizer` to be recorded
            - loss_fn: An optional `torch.nn.Module` for loss function to be recorded
            - metrics: An optional `dict` of the metrics with key in `str` and value in `torch.nn.Module` to be recorded
        '''
        super().__init__()
        self.last_epoch = last_epoch
        self.loss_fn = loss_fn
        self.metrics = metrics if metrics is not None else {}
        self.model = model
        self.optimizer = optimizer
        self.save_weights_only = save_weights_only

    @classmethod
    def from_saved(cls, ckpt_path: str, map_location: Optional[torch.device] = None, model: Optional[StateDictLoadable] = None):
        '''
        Load checkpoint from a saved checkpoint file

        - Parameters:
            - ckpt_path: A `str` of file path
            - model: Any object to be loaded
        '''
        # load checkpint dictionary
        ckpt: Dict[str, Any] = torch.load(ckpt_path, map_location=map_location)

        # load model
        if ckpt["save_weights_only"] is True:
            assert model is not None, _raise(TypeError("Model must be given to load this checkpoint because `save_weights_only` was set to be `True`."))
            state_dict: OrderedDict[str, Any] = ckpt["model"]
            model.load_state_dict(state_dict)
            ckpt["model"] = model
        else:
            # remove data parallel wrap
            if isinstance(ckpt["model"], torch.nn.parallel.DataParallel):
                ckpt["model"] = ckpt["model"].module

            # load model structure with checkpoint weights
            if model is not None:
                model.load_state_dict(ckpt["model"].state_dict())
                ckpt["model"] = model
        return cls(**ckpt)

    def save(self, epoch: int, ckpt_path: str) -> None:
        '''
        Saves current checkpoint

        - Parameters:
            - epoch: The `int` index of current epoch to save
            - ckpt_path: The `str` of checkpoint path to save
        '''
        self.last_epoch = epoch
        ckpt = self.__dict__
        if self.save_weights_only is True:
            model = self.model.module if isinstance(self.model, torch.nn.parallel.DataParallel) else self.model
            ckpt["model"] = model.state_dict()
        elif isinstance(ckpt["model"], torch.nn.parallel.DataParallel): ckpt["model"] = ckpt["model"].module
        ckpt_path = os.path.normpath(ckpt_path)
        ckpt_dir = os.path.dirname(ckpt_path)
        os.makedirs(ckpt_dir, exist_ok=True)
        torch.save(ckpt, ckpt_path)

def list_checkpoints(experiment_dir: str) -> List[str]:
    '''
    List all checkpoints in the given experiment folder

    - Parameters:
        - experiment_dir: A `str` of experiment directory
    - Returns: A `list` of checkpoints name in the experiment
    '''
    return [file.replace(".model", "") for file in os.listdir(experiment_dir) if file.endswith(".model")]

def load(experiment_dir: str, ckpt_name: str) -> Checkpoint[Any]:
    '''
    Load a checkpoint by its name and the experiment folder

    - Parameters:
        - experiment_dir: A `str` of experiment directory
        - ckpt_name: A `str` of the checkpoint name in the directory
    - Returns: The loaded `Checkpoint`
    '''
    if not ckpt_name.endswith(".model"): ckpt_name += ".model"
    return Checkpoint.from_saved(os.path.join(experiment_dir, ckpt_name))<|MERGE_RESOLUTION|>--- conflicted
+++ resolved
@@ -1,10 +1,5 @@
-<<<<<<< HEAD
-from torchmanager_core import devices, os, torch, _raise
+from torchmanager_core import os, torch, _raise
 from torchmanager_core.typing import Any, Dict, Generic, List, Optional, OrderedDict, TypeVar
-=======
-from torchmanager_core import os, torch, _raise
-from torchmanager_core.typing import Any, Dict, Generic, Optional, OrderedDict, TypeVar
->>>>>>> dd7e3744
 
 from ..losses import Loss
 from ..metrics import Metric
