from torchmanager_core.typing import Any, Optional, TypeVar

from .losses import KLDiv
from .metrics import Accuracy, MAE, Reduction
from .training import Manager as TrainingManager

M = TypeVar("M", bound=BaseManager)
T = TypeVar("T")


def convert(obj: T, from_version: Optional[str] = None) -> T:
    """
    Convert an object from old version of torchmanager to the latest one.
    """
    # Return if None
    if obj is None:
        return obj

    if from_version is None: # convert from 1.0 (from_version = None)
        # convert KLDiv
        if isinstance(obj, KLDiv) and not hasattr(obj, "replace_nan"):
            obj.replace_nan = False
        elif isinstance(obj, KLDiv) and not hasattr(obj, "_t"):
            obj._t = None

        # convert Accuracy and MAE
        if isinstance(obj, Accuracy) and isinstance(obj, MAE) and not hasattr(obj, "reduction"):
            obj.reduction = Reduction.MEAN
<<<<<<< HEAD
    elif from_version < 'v1.2': # convert from 1.1
        if isinstance(obj, TrainingManager):
            obj.clip_gradients = False

    # convert manager
    if isinstance(obj, BaseManager):
        obj.model = convert(obj.model, from_version=from_version)
        obj.loss_fn = convert(obj.loss_fn, from_version=from_version) # type: ignore
        for k in obj.metric_fns:
            obj.metric_fns[k] = convert(obj.metric_fns[k], from_version=from_version)
=======
>>>>>>> f184ff52
    return obj<|MERGE_RESOLUTION|>--- conflicted
+++ resolved
@@ -2,9 +2,7 @@
 
 from .losses import KLDiv
 from .metrics import Accuracy, MAE, Reduction
-from .training import Manager as TrainingManager
 
-M = TypeVar("M", bound=BaseManager)
 T = TypeVar("T")
 
 
@@ -26,17 +24,4 @@
         # convert Accuracy and MAE
         if isinstance(obj, Accuracy) and isinstance(obj, MAE) and not hasattr(obj, "reduction"):
             obj.reduction = Reduction.MEAN
-<<<<<<< HEAD
-    elif from_version < 'v1.2': # convert from 1.1
-        if isinstance(obj, TrainingManager):
-            obj.clip_gradients = False
-
-    # convert manager
-    if isinstance(obj, BaseManager):
-        obj.model = convert(obj.model, from_version=from_version)
-        obj.loss_fn = convert(obj.loss_fn, from_version=from_version) # type: ignore
-        for k in obj.metric_fns:
-            obj.metric_fns[k] = convert(obj.metric_fns[k], from_version=from_version)
-=======
->>>>>>> f184ff52
     return obj