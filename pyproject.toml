[tool.poetry]
name = "torchmanager-nightly"
<<<<<<< HEAD
version = "1.3a3"
description = "PyTorch Training Manager v1.3 (Alpha 3)"
=======
version = "1.3a4"
description = "PyTorch Training Manager v1.3 (Alpha 4)"
>>>>>>> f05200a4
authors = ["Qisheng He <Qisheng.He@wayne.edu>"]
repository = "https://github.com/kisonho/torchmanager.git"
packages = [
    { include = "torchmanager" },
    { include = "torchmanager_core" },
]
readme = "README.md"

[tool.poetry.dependencies]
python = "^3.9"
torch = "*"
tqdm = "*"

[tool.poetry.optional-dependencies]
scipy = { version = "*" }
tensorboard = { version = "*" }

[tool.poetry.extras]
scipy = ["scipy"]
tensorboard = ["tensorboard"]
all = ["scipy", "tensorboard"]

[build-system]
requires = ["poetry-core"]
build-backend = "poetry.core.masonry.api"<|MERGE_RESOLUTION|>--- conflicted
+++ resolved
@@ -1,12 +1,7 @@
 [tool.poetry]
 name = "torchmanager-nightly"
-<<<<<<< HEAD
-version = "1.3a3"
-description = "PyTorch Training Manager v1.3 (Alpha 3)"
-=======
 version = "1.3a4"
 description = "PyTorch Training Manager v1.3 (Alpha 4)"
->>>>>>> f05200a4
 authors = ["Qisheng He <Qisheng.He@wayne.edu>"]
 repository = "https://github.com/kisonho/torchmanager.git"
 packages = [
