--- conflicted
+++ resolved
@@ -1,13 +1,7 @@
 [tool.poetry]
-<<<<<<< HEAD
 name = "torchmanager-nightly"
-version = "1.2b11"
-description = "PyTorch Training Manager v1.2 (Beta 11)"
-=======
-name = "torchmanager"
-version = "1.1.4"
-description = "PyTorch Training Manager v1.1.4"
->>>>>>> 142f6f63
+version = "1.2rc"
+description = "PyTorch Training Manager v1.2 (Release Candidate)"
 authors = ["Qisheng He <Qisheng.He@wayne.edu>"]
 repository = "https://github.com/kisonho/torchmanager.git"
 packages = [
