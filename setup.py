from distutils.core import setup

from pathlib import Path
this_directory = Path(__file__).parent
long_description = (this_directory / "README.md").read_text()

setup(name='torchmanager',
<<<<<<< HEAD
      version='1.0.1-beta3',
      description='PyTorch training manager (v1.0.1 Beta3)',
=======
      version='1.0.1',
      description='PyTorch training manager (v1.0.1)',
>>>>>>> fd69f1e3
      long_description=long_description,
      long_description_content_type='text/markdown',
      author='Kison Ho',
      author_email='unfit-gothic.0q@icloud.com',
      packages=['torchmanager', 'torchmanager-nightly', 'torchmanager.train'],
      package_dir={
            'torchmanager': 'lib',
            'torchmanager-nightly': 'nightly',
            'torchmanager.train': 'lib/train'
      },
      python_requires=">=3.8",
      url="https://github.com/kisonho/torchmanager.git"
)<|MERGE_RESOLUTION|>--- conflicted
+++ resolved
@@ -5,13 +5,8 @@
 long_description = (this_directory / "README.md").read_text()
 
 setup(name='torchmanager',
-<<<<<<< HEAD
-      version='1.0.1-beta3',
-      description='PyTorch training manager (v1.0.1 Beta3)',
-=======
       version='1.0.1',
       description='PyTorch training manager (v1.0.1)',
->>>>>>> fd69f1e3
       long_description=long_description,
       long_description_content_type='text/markdown',
       author='Kison Ho',
