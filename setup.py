from distutils.core import setup

from pathlib import Path
this_directory = Path(__file__).parent
long_description = (this_directory / "README.md").read_text()

setup(name='torchmanager',
<<<<<<< HEAD
      version='1.0.1-b1',
      description='PyTorch training manager (v1.0.1 Beta1)',
=======
      version='1.0.1-beta2',
      description='PyTorch training manager (v1.0.1 Beta2)',
>>>>>>> e1815d70
      long_description=long_description,
      long_description_content_type='text/markdown',
      author='Kison Ho',
      author_email='unfit-gothic.0q@icloud.com',
      packages=['torchmanager', 'torchmanager-nightly', 'torchmanager.train'],
      package_dir={
            'torchmanager': 'lib',
            'torchmanager-nightly': 'nightly',
            'torchmanager.train': 'lib/train'
      },
      python_requires=">=3.8",
      url="https://github.com/kisonho/torchmanager.git"
)<|MERGE_RESOLUTION|>--- conflicted
+++ resolved
@@ -5,13 +5,8 @@
 long_description = (this_directory / "README.md").read_text()
 
 setup(name='torchmanager',
-<<<<<<< HEAD
-      version='1.0.1-b1',
-      description='PyTorch training manager (v1.0.1 Beta1)',
-=======
       version='1.0.1-beta2',
       description='PyTorch training manager (v1.0.1 Beta2)',
->>>>>>> e1815d70
       long_description=long_description,
       long_description_content_type='text/markdown',
       author='Kison Ho',
