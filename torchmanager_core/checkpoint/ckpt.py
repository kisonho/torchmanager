import os, torch
from torchmanager_core import view
from torchmanager_core.protocols import ModelContainer, StateDictLoadable, WrappedFn
from torchmanager_core.typing import Any, Generic, Optional, OrderedDict, TypeVar

T = TypeVar("T", bound=StateDictLoadable)


class Checkpoint(Generic[T]):
    """
    The callback to save the latest checkpoint for each epoch

    - Properties:
        - last_epoch: An `int` of the last epoch index
        - loss_fn: An optional `Loss` object
        - metrics: An optional `dict` with name in `str` and value of the `Metric` objects for metrics
        - model: Any type of model to be saved
        - optimizer: A `torch.nn.Optimizer` to be saved
        - save_weights_only: A `bool` flag of if only save state_dict of model
    """

    last_epoch: int
    loss_fn: Optional[StateDictLoadable]
    metrics: dict[str, StateDictLoadable]
    model: T
    optimizer: Optional[torch.optim.Optimizer]
    save_weights_only: bool

    def __init__(self, model: T, last_epoch: int = 0, optimizer: Optional[torch.optim.Optimizer] = None, loss_fn: Optional[StateDictLoadable] = None, metrics: Optional[dict[str, StateDictLoadable]] = None, save_weights_only: bool = False) -> None:
        """
        Constructor

        - Parameters:
            - model: Any type of model to be saved
            - epoch: An `int` of epoch index
            - optimizer: An optional `torch.optim.Optimizer` to be recorded
            - loss_fn: An optional `torch.nn.Module` for loss function to be recorded
            - metrics: An optional `dict` of the metrics with key in `str` and value in `torch.nn.Module` to be recorded
        """
        super().__init__()
        self.last_epoch = last_epoch
        self.metrics = {}
        self.model = model
        self.optimizer = optimizer
        self.save_weights_only = save_weights_only

        # check if model is a container
        if isinstance(model, ModelContainer):
            # check if loss function is wrapped
            if isinstance(model.loss_fn, WrappedFn):
                view.warnings.warn("Loss function is wrapped and is not supported by checkpoint, use `losses.Loss` instead.")
            
            # check if metrics is wrapped
            for name, metric in model.metric_fns.items():
                if isinstance(metric, WrappedFn):
                    view.warnings.warn(f"Metric {name} is wrapped and is not supported by checkpoint, use `metrics.Metric` instead.")

        # check if loss function is wrapped
        if isinstance(loss_fn, WrappedFn):
            view.warnings.warn("Loss function is wrapped and is not supported by checkpoint, use `losses.Loss` instead.")
            self.loss_fn = None
        else:
            self.loss_fn = loss_fn

        # check if metrics is given
        if metrics is not None:
            # check if metrics is wrapped
            for name, metric in self.metrics.items():
                if isinstance(metric, WrappedFn):
                    view.warnings.warn(f"Metric {name} is wrapped and is not supported by checkpoint, use `metrics.Metric` instead.")
                    continue
                else:
                    self.metrics[name] = metric

    @classmethod
    def from_saved(cls, ckpt_path: str, map_location: Optional[torch.device] = None, model: Optional[StateDictLoadable] = None):
        """
        Load checkpoint from a saved checkpoint file

        - Parameters:
            - ckpt_path: A `str` of file path
            - model: Any object to be loaded
        """
        # load checkpint dictionary
        ckpt: dict[str, Any] = torch.load(ckpt_path, map_location=map_location)

        # load model
        if model is not None and ckpt["save_weights_only"] is True:
            state_dict: OrderedDict[str, Any] = ckpt["model"]
            model.load_state_dict(state_dict=state_dict)
            ckpt["model"] = model
        elif model is None and ckpt["save_weights_only"] is True:
            raise TypeError("Model must be given to load this checkpoint because `save_weights_only` was set to be `True`.")
        else:
            # remove data parallel wrap
            if isinstance(ckpt["model"], torch.nn.parallel.DataParallel):
                ckpt["model"] = ckpt["model"].module

            # load model structure with checkpoint weights
            if model is not None:
                saved_model: StateDictLoadable = ckpt["model"]  # type: ignore
                model.load_state_dict(state_dict=OrderedDict(saved_model.state_dict()))
                ckpt["model"] = model
        return cls(**ckpt)

    def save(self, epoch: int, ckpt_path: str) -> None:
        """
        Saves current checkpoint

        - Parameters:
            - epoch: The `int` index of current epoch to save
            - ckpt_path: The `str` of checkpoint path to save
        """
<<<<<<< HEAD
        # set last epoch
=======
        # update last epoch and fetch current checkpoint
>>>>>>> fc5ecb52
        self.last_epoch = epoch

        # initialize checkpoint dictionary
        ckpt = self.__dict__

        # check if save weights only
        if self.save_weights_only is True:
            model = self.model.module if isinstance(self.model, torch.nn.parallel.DataParallel) else self.model
            ckpt["model"] = model.state_dict()

        # remove data parallel wrap
        if isinstance(ckpt["model"], torch.nn.parallel.DataParallel):
            ckpt["model"] = ckpt["model"].module

<<<<<<< HEAD
        # check if model is a container
        if isinstance(ckpt["model"], ModelContainer):
            # initialize loss
            loss_fn = ckpt["model"].loss_fn

            # check if loss in container is wrapped
            if isinstance(loss_fn, WrappedFn):
                view.warnings.warn("Loss function is wrapped and is not supported by checkpoint, use `losses.Loss` instead.")
                ckpt["model"].loss_fn = None

            # initialize metrics
            full_metrics = ckpt["model"].metric_fns
            supported_metrics: dict[str, StateDictLoadable] = {}

            # check if full metrics contains wrapped function
            for name, metric in full_metrics.items():
                if isinstance(metric, WrappedFn):
                    view.warnings.warn(f"Metric {name} is wrapped and is not supported by checkpoint, use `metrics.Metric` instead.")
                    continue
                else:
                    supported_metrics[name] = metric

            # change metrics in container to supported metrics
            ckpt["model"].metric_fns = supported_metrics
        else:
            loss_fn = ckpt["loss_fn"]
            full_metrics = ckpt["metrics"]

        # save
=======
        # save checkpoint
>>>>>>> fc5ecb52
        ckpt_path = os.path.normpath(ckpt_path)
        ckpt_dir = os.path.dirname(ckpt_path)
        os.makedirs(ckpt_dir, exist_ok=True)
        torch.save(ckpt, ckpt_path)

        # recover loss and metrics in container
        if isinstance(ckpt["model"], ModelContainer):
            ckpt["model"].loss_fn = loss_fn
            ckpt["model"].metric_fns = full_metrics


def list_checkpoints(experiment_dir: str) -> list[str]:
    """
    List all checkpoints in the given experiment folder

    - Parameters:
        - experiment_dir: A `str` of experiment directory
    - Returns: A `list` of checkpoints name in the experiment
    """
    ckpt_dir = os.path.join(experiment_dir, "checkpoints")
    return [file.replace(".model", "") for file in os.listdir(ckpt_dir) if file.endswith(".model")]


def load(experiment_dir: str, ckpt_name: str) -> Checkpoint[Any]:
    """
    Load a checkpoint by its name and the experiment folder

    - Parameters:
        - experiment_dir: A `str` of experiment directory
        - ckpt_name: A `str` of the checkpoint name in the directory
    - Returns: The loaded `Checkpoint`
    """
    if not ckpt_name.endswith(".model"):
        ckpt_name += ".model"
    return Checkpoint.from_saved(os.path.join(experiment_dir, "checkpoints", ckpt_name))<|MERGE_RESOLUTION|>--- conflicted
+++ resolved
@@ -111,11 +111,7 @@
             - epoch: The `int` index of current epoch to save
             - ckpt_path: The `str` of checkpoint path to save
         """
-<<<<<<< HEAD
-        # set last epoch
-=======
         # update last epoch and fetch current checkpoint
->>>>>>> fc5ecb52
         self.last_epoch = epoch
 
         # initialize checkpoint dictionary
@@ -130,7 +126,6 @@
         if isinstance(ckpt["model"], torch.nn.parallel.DataParallel):
             ckpt["model"] = ckpt["model"].module
 
-<<<<<<< HEAD
         # check if model is a container
         if isinstance(ckpt["model"], ModelContainer):
             # initialize loss
@@ -160,9 +155,6 @@
             full_metrics = ckpt["metrics"]
 
         # save
-=======
-        # save checkpoint
->>>>>>> fc5ecb52
         ckpt_path = os.path.normpath(ckpt_path)
         ckpt_dir = os.path.dirname(ckpt_path)
         os.makedirs(ckpt_dir, exist_ok=True)
