import functools

from .typing import Any, Enum, Optional
from .view import warnings


class PreRelease(Enum):
    ALPHA = 'a'
    BETA = 'b'
    RELEASE_CANDIDATE = "rc"

    def __gt__(self, pre_release: Any) -> bool:
        # convert pre release
        if not isinstance(pre_release, PreRelease):
            pre_release = PreRelease(pre_release)

        # check pre release version
        if self == pre_release:
            return False
        elif self == PreRelease.RELEASE_CANDIDATE:
            return True
        elif self == PreRelease.BETA and pre_release == PreRelease.ALPHA:
            return True
        else:
            return False

    def __lt__(self, pre_release: Any) -> bool:
        # convert pre release
        if not isinstance(pre_release, PreRelease):
            pre_release = PreRelease(pre_release)

        # check pre release version
        if self == pre_release:
            return False
        elif pre_release == PreRelease.RELEASE_CANDIDATE:
            return True
        elif pre_release == PreRelease.BETA and self == PreRelease.ALPHA:
            return True
        else:
            return False

    def __le__(self, other: Any) -> bool:
        return self == other or self < other

    def __ge__(self, other: Any) -> bool:
        return self == other or self > other


class Version:
    main_version: int
    minor_version: int
    pre_release: Optional[PreRelease]
    pre_release_version: int
    sub_version: int

    def __init__(self, v: Any, /) -> None:
        try:
            # convert to string
            version_str = str(v)

            # format version
            if version_str.startswith('v'):
                version_str = version_str[1:]

            # split pre-release version
            if 'a' in version_str:
                pre_release_parts = version_str.split('a')
                self.pre_release = PreRelease.ALPHA
            elif 'b' in version_str:
                pre_release_parts = version_str.split('b')
                self.pre_release = PreRelease.BETA
            elif 'rc' in version_str:
                pre_release_parts = version_str.split('rc')
                self.pre_release = PreRelease.RELEASE_CANDIDATE
            else:
                pre_release_parts = [version_str, "0"]
                self.pre_release = None
            version_str = pre_release_parts[0]
            self.pre_release_version = int(pre_release_parts[1]) if pre_release_parts[1] != '' else 1

            # split version
            version_parts = version_str.split('.')
            self.main_version = int(version_parts[0])
            self.minor_version = int(version_parts[1])
            self.sub_version = int(version_parts[2]) if len(version_parts) > 2 else 0
        except Exception as e:
            raise ValueError(f"The given version '{v}' is not in valid version format.") from e

    def __repr__(self) -> str:
        version_str = f"v{self.main_version}"
        if self.minor_version > 0 or self.sub_version > 0:
            version_str += f".{self.minor_version}"
        if self.sub_version > 0:
            version_str += f".{self.sub_version}"
        if self.pre_release is not None:
            version_str += f"{self.pre_release.value}{self.pre_release_version}"
        return version_str

    def __eq__(self, other: Any) -> bool:
        if isinstance(other, Version):
            return self.main_version == other.main_version and self.minor_version == other.minor_version and self.sub_version == other.sub_version and self.pre_release == other.pre_release and self.pre_release_version == other.pre_release_version
        else:
            other = Version(str(other))
            return self.__eq__(other)

    def __lt__(self, other: Any) -> bool:
        # convert to version
        if not isinstance(other, Version):
            other = Version(str(other))

        # check version
        if self.main_version < other.main_version:
            return True
        elif self.main_version == other.main_version and self.minor_version < other.minor_version:
                return True
        elif self.main_version == other.main_version and self.minor_version == other.minor_version and self.sub_version < other.sub_version:
            return True
        elif self.main_version == other.main_version and self.minor_version == other.minor_version and self.sub_version == other.sub_version and self.pre_release is not None and other.pre_release is not None:
            return self.pre_release < other.pre_release or (self.pre_release == other.pre_release and self.pre_release_version < other.pre_release_version)
        elif self.main_version == other.main_version and self.minor_version == other.minor_version and self.sub_version == other.sub_version and self.pre_release is not None:
            return True
        return False

    def __gt__(self, other: Any) -> bool:
        # convert to version
        if not isinstance(other, Version):
            other = Version(str(other))

        # check version
        if self.main_version > other.main_version:
            return True
        elif self.main_version == other.main_version and self.minor_version > other.minor_version:
            return True
        elif self.main_version == other.main_version and self.minor_version == other.minor_version and self.sub_version > other.sub_version:
            return True
        elif self.main_version == other.main_version and self.minor_version == other.minor_version and self.sub_version == other.sub_version and self.pre_release is not None and other.pre_release is not None:
            return self.pre_release > other.pre_release or (self.pre_release == other.pre_release and self.pre_release_version > other.pre_release_version)
        elif self.main_version == other.main_version and self.minor_version == other.minor_version and self.sub_version == other.sub_version and other.pre_release is not None:
            return True
        return False

    def __le__(self, other: Any) -> bool:
        return self == other or self < other

    def __ge__(self, other: Any) -> bool:
        return self == other or self > other


<<<<<<< HEAD
API = Version("v1.3")
CURRENT = Version("v1.3a1")
=======
API = Version("v1.2")
CURRENT = Version("v1.2")
>>>>>>> f6008d7e
DESCRIPTION: str = "PyTorch Training Manager {CURRENT}"


class VersionError(SystemError):
    def __init__(self, method_name: str, maximum_supported_version: str) -> None:
        super().__init__(f"`{method_name}` has been deprecated and removed from version {maximum_supported_version}. Current version: {CURRENT}.")


def deprecated(target_version: Any, removing_version: Any):
    '''
    Deprecated decorator function

    - Parameters:
        - target_version: `Any` type of version for the deprecation
        - removing_version: `Any` type of version for removing
    '''
    # format versions
    target_version = Version(target_version)
    removing_version = Version(removing_version)

    # define wrapping function
    def wrapping_fn(fn):
        @functools.wraps(fn)
        def deprecated_fn(*args, **kwargs):
            if CURRENT >= removing_version:
                raise VersionError(fn.__name__, removing_version)
            elif CURRENT >= target_version:
                warnings.warn(f"{fn.__name__} has been deprecated from {target_version} and will be removed from {removing_version}", DeprecationWarning)
            else:
                warnings.warn(f"{fn} will be deprecated from {target_version} and removed from {removing_version}", PendingDeprecationWarning)
            return fn(*args, **kwargs)
        return deprecated_fn
    return wrapping_fn<|MERGE_RESOLUTION|>--- conflicted
+++ resolved
@@ -146,13 +146,8 @@
         return self == other or self > other
 
 
-<<<<<<< HEAD
 API = Version("v1.3")
 CURRENT = Version("v1.3a1")
-=======
-API = Version("v1.2")
-CURRENT = Version("v1.2")
->>>>>>> f6008d7e
 DESCRIPTION: str = "PyTorch Training Manager {CURRENT}"
 
 
