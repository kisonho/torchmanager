import functools

from .typing import Any, Enum, Optional
from .view import warnings


class PreRelease(Enum):
    ALPHA = 'a'
    BETA = 'b'
    RELEASE_CANDIDATE = "rc"

    def __gt__(self, pre_release: Any) -> bool:
        # convert pre release
        if not isinstance(pre_release, PreRelease):
            pre_release = PreRelease(pre_release)

        # check pre release version
        if self == pre_release:
            return False
        elif self == PreRelease.RELEASE_CANDIDATE:
            return True
        elif self == PreRelease.BETA and pre_release == PreRelease.ALPHA:
            return True
        else:
            return False

    def __lt__(self, pre_release: Any) -> bool:
        # convert pre release
        if not isinstance(pre_release, PreRelease):
            pre_release = PreRelease(pre_release)

        # check pre release version
        if self == pre_release:
            return False
        elif pre_release == PreRelease.RELEASE_CANDIDATE:
            return True
        elif pre_release == PreRelease.BETA and self == PreRelease.ALPHA:
            return True
        else:
            return False

    def __le__(self, other: Any) -> bool:
        return self == other or self < other

    def __ge__(self, other: Any) -> bool:
        return self == other or self > other


class Version:
    main_version: int
    minor_version: int
    pre_release: Optional[PreRelease]
    pre_release_version: int
    sub_version: int

    def __init__(self, v: Any, /) -> None:
        try:
            # convert to string
            version_str = str(v)

            # format version
            if version_str.startswith('v'):
                version_str = version_str[1:]

            # split pre-release version
            if 'a' in version_str:
                pre_release_parts = version_str.split('a')
                self.pre_release = PreRelease.ALPHA
            elif 'b' in version_str:
                pre_release_parts = version_str.split('b')
                self.pre_release = PreRelease.BETA
            elif 'rc' in version_str:
                pre_release_parts = version_str.split('rc')
                self.pre_release = PreRelease.RELEASE_CANDIDATE
            else:
                pre_release_parts = [version_str, ""]
                self.pre_release = None
            version_str = pre_release_parts[0]
            self.pre_release_version = int(pre_release_parts[1]) if pre_release_parts[1] != '' else 0

            # split version
            version_parts = version_str.split('.')
            self.main_version = int(version_parts[0])
            self.minor_version = int(version_parts[1])
            self.sub_version = int(version_parts[2]) if len(version_parts) > 2 else 0
        except Exception as e:
            raise ValueError(f"The given version '{v}' is not in valid version format.") from e

    def __repr__(self) -> str:
        version_str = f"v{self.main_version}"
        if self.minor_version > 0 or self.sub_version > 0:
            version_str += f".{self.minor_version}"
        if self.sub_version > 0:
            version_str += f".{self.sub_version}"
        if self.pre_release is not None:
            pre_release_version = self.pre_release_version if self.pre_release_version > 0 else ""
            version_str += f"{self.pre_release.value}{pre_release_version}"
        return version_str

    def __eq__(self, other: Any) -> bool:
        if isinstance(other, Version):
            return self.main_version == other.main_version and self.minor_version == other.minor_version and self.sub_version == other.sub_version and self.pre_release == other.pre_release and self.pre_release_version == other.pre_release_version
        else:
            other = Version(str(other))
            return self.__eq__(other)

    def __lt__(self, other: Any) -> bool:
        # convert to version
        if not isinstance(other, Version):
            other = Version(str(other))

        # check version
        if self.main_version < other.main_version:
            return True
        elif self.main_version == other.main_version and self.minor_version < other.minor_version:
                return True
        elif self.main_version == other.main_version and self.minor_version == other.minor_version and self.sub_version < other.sub_version:
            return True
        elif self.main_version == other.main_version and self.minor_version == other.minor_version and self.sub_version == other.sub_version and self.pre_release is not None and other.pre_release is not None:
            return self.pre_release < other.pre_release or (self.pre_release == other.pre_release and self.pre_release_version < other.pre_release_version)
        elif self.main_version == other.main_version and self.minor_version == other.minor_version and self.sub_version == other.sub_version and self.pre_release is not None:
            return True
        return False

    def __gt__(self, other: Any) -> bool:
        # convert to version
        if not isinstance(other, Version):
            other = Version(str(other))

        # check version
        if self.main_version > other.main_version:
            return True
        elif self.main_version == other.main_version and self.minor_version > other.minor_version:
            return True
        elif self.main_version == other.main_version and self.minor_version == other.minor_version and self.sub_version > other.sub_version:
            return True
        elif self.main_version == other.main_version and self.minor_version == other.minor_version and self.sub_version == other.sub_version and self.pre_release is not None and other.pre_release is not None:
            return self.pre_release > other.pre_release or (self.pre_release == other.pre_release and self.pre_release_version > other.pre_release_version)
        elif self.main_version == other.main_version and self.minor_version == other.minor_version and self.sub_version == other.sub_version and other.pre_release is not None:
            return True
        return False

    def __le__(self, other: Any) -> bool:
        return self == other or self < other

    def __ge__(self, other: Any) -> bool:
        return self == other or self > other


<<<<<<< HEAD
API = Version("v1.3")
CURRENT = Version("v1.3a3")
=======
API = Version("v1.2")
CURRENT = Version("v1.2")
>>>>>>> 82d4cca4
DESCRIPTION: str = "PyTorch Training Manager {CURRENT}"


class VersionError(SystemError):
    def __init__(self, method_name: str, maximum_supported_version: str) -> None:
        super().__init__(f"`{method_name}` has been deprecated and removed from version {maximum_supported_version}. Current version: {CURRENT}.")


def deprecated(target_version: Any, removing_version: Any):
    '''
    Deprecated decorator function

    - Parameters:
        - target_version: `Any` type of version for the deprecation
        - removing_version: `Any` type of version for removing
    '''
    # format versions
    target_version = Version(target_version)
    removing_version = Version(removing_version)

    # define wrapping function
    def wrapping_fn(fn):
        @functools.wraps(fn)
        def deprecated_fn(*args, **kwargs):
            if CURRENT >= removing_version:
                raise VersionError(fn.__name__, removing_version)
            elif CURRENT >= target_version:
                warnings.warn(f"{fn.__name__} has been deprecated from {target_version} and will be removed from {removing_version}", DeprecationWarning)
            else:
                warnings.warn(f"{fn} will be deprecated from {target_version} and removed from {removing_version}", PendingDeprecationWarning)
            return fn(*args, **kwargs)
        return deprecated_fn
    return wrapping_fn<|MERGE_RESOLUTION|>--- conflicted
+++ resolved
@@ -147,13 +147,8 @@
         return self == other or self > other
 
 
-<<<<<<< HEAD
 API = Version("v1.3")
 CURRENT = Version("v1.3a3")
-=======
-API = Version("v1.2")
-CURRENT = Version("v1.2")
->>>>>>> 82d4cca4
 DESCRIPTION: str = "PyTorch Training Manager {CURRENT}"
 
 
