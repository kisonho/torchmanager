--- conflicted
+++ resolved
@@ -148,11 +148,7 @@
 
 
 API = Version("v1.3")
-<<<<<<< HEAD
-CURRENT = Version("v1.3a3")
-=======
 CURRENT = Version("v1.3a4")
->>>>>>> f05200a4
 DESCRIPTION: str = "PyTorch Training Manager {CURRENT}"
 
 
