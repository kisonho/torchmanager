--- conflicted
+++ resolved
@@ -30,28 +30,16 @@
 
 
 @overload
-<<<<<<< HEAD
-def data_parallel(raw_model: torch.nn.DataParallel[Module], /, devices: list[torch.device] = GPUS, *, output_device: Optional[torch.device] = None, parallel_type: Type = torch.nn.DataParallel[Module]) -> tuple[torch.nn.DataParallel[Module], bool]:
-=======
 def data_parallel(raw_model: torch.nn.DataParallel[Module], /, devices: list[torch.device] = GPUS, *, output_device: Optional[torch.device] = None, parallel_type: Type = torch.nn.DataParallel) -> tuple[torch.nn.DataParallel[Module], bool]:
->>>>>>> 4c7492e8
     ...
 
 
 @overload
-<<<<<<< HEAD
-def data_parallel(raw_model: Module, /, devices: list[torch.device] = GPUS, *, output_device: Optional[torch.device] = None, parallel_type: Type = torch.nn.DataParallel[Module]) -> tuple[Union[Module, torch.nn.DataParallel[Module]], bool]:
-    ...
-
-
-def data_parallel(raw_model: Module, /, devices: list[torch.device] = GPUS, *, output_device: Optional[torch.device] = None, parallel_type: Type = torch.nn.DataParallel[Module]) -> tuple[Union[Module, torch.nn.DataParallel[Module]], bool]:
-=======
 def data_parallel(raw_model: Module, /, devices: list[torch.device] = GPUS, *, output_device: Optional[torch.device] = None, parallel_type: Type = torch.nn.DataParallel) -> tuple[Union[Module, torch.nn.DataParallel[Module]], bool]:
     ...
 
 
 def data_parallel(raw_model: Module, /, devices: list[torch.device] = GPUS, *, output_device: Optional[torch.device] = None, parallel_type: Type = torch.nn.DataParallel) -> tuple[Union[Module, torch.nn.DataParallel[Module]], bool]:
->>>>>>> 4c7492e8
     """
     Make a `torch.nn.Module` data parallel
 
