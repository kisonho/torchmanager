import torch, torchmanager, torchmanager_core
from torchmanager_core import Version, API_VERSION
from unittest import TestCase


class Test0102(TestCase):
    def test_dice_metric(self) -> None:
        from torchmanager import metrics

        # initialize
        dice_score_fn = metrics.Dice()
<<<<<<< HEAD
        y = torch.randn((4, 4, 224, 224))
        y_test = torch.randn_like(y)

        # test dice score
        dice = dice_score_fn(y, y_test)
        self.assertGreaterEqual(float(dice), 0, f"Dice value must be non-negative, got {dice}.")
        self.assertLessEqual(float(dice), 1, f"Dice value must be less or equal to 1, got {dice}.")
=======
        partial_dice_score_fn = metrics.PartialDice(2)
        y = torch.randn((4, 4, 224, 224))
        y_test = torch.randn_like(y).argmax(1)

        # test dice score
        dice = dice_score_fn(y, y_test)
        partial_dice = partial_dice_score_fn(y, y_test)
        self.assertGreaterEqual(float(dice), 0, f"Dice value must be non-negative, got {dice}.")
        self.assertLessEqual(float(dice), 1, f"Dice value must be less or equal to 1, got {dice}.")
        self.assertGreaterEqual(float(partial_dice), 0, f"Dice value must be non-negative, got {partial_dice}.")
        self.assertLessEqual(float(partial_dice), 1, f"Dice value must be less or equal to 1, got {partial_dice}.")
>>>>>>> b0fe5f62

    def test_random(self) -> None:
        from torchmanager_core.random import freeze_seed, unfreeze_seed

        # freeze seed
        seed = 1
        freeze_seed(1)
        random_num_1 = torch.randint(0, 1, [1])
        freeze_seed(1)
        random_num_2 = torch.randint(0, 1, [1])
        self.assertEqual(int(random_num_1), int(random_num_2))

        # unfreeze seed
        random_seed = unfreeze_seed()
        self.assertNotEqual(seed, random_seed, f"Seed not unfrozon: current_seed={seed}")

    def test_version(self) -> None:
        self.assertGreaterEqual(API_VERSION, "1.2")

    def test_py_version(self) -> None:
        import platform

        py_version = Version(platform.python_version())
        self.assertGreaterEqual(py_version, "3.8")<|MERGE_RESOLUTION|>--- conflicted
+++ resolved
@@ -9,15 +9,6 @@
 
         # initialize
         dice_score_fn = metrics.Dice()
-<<<<<<< HEAD
-        y = torch.randn((4, 4, 224, 224))
-        y_test = torch.randn_like(y)
-
-        # test dice score
-        dice = dice_score_fn(y, y_test)
-        self.assertGreaterEqual(float(dice), 0, f"Dice value must be non-negative, got {dice}.")
-        self.assertLessEqual(float(dice), 1, f"Dice value must be less or equal to 1, got {dice}.")
-=======
         partial_dice_score_fn = metrics.PartialDice(2)
         y = torch.randn((4, 4, 224, 224))
         y_test = torch.randn_like(y).argmax(1)
@@ -29,7 +20,6 @@
         self.assertLessEqual(float(dice), 1, f"Dice value must be less or equal to 1, got {dice}.")
         self.assertGreaterEqual(float(partial_dice), 0, f"Dice value must be non-negative, got {partial_dice}.")
         self.assertLessEqual(float(partial_dice), 1, f"Dice value must be less or equal to 1, got {partial_dice}.")
->>>>>>> b0fe5f62
 
     def test_random(self) -> None:
         from torchmanager_core.random import freeze_seed, unfreeze_seed
