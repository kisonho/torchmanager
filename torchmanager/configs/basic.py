--- conflicted
+++ resolved
@@ -1,8 +1,4 @@
-<<<<<<< HEAD
-from torchmanager_core import argparse, abc, errors, os, platform, shutil, torch, view, _raise, DESCRIPTION
-=======
-from torchmanager_core import argparse, abc, errors, os, shutil, sys, torch, view, _raise
->>>>>>> 2b06408d
+from torchmanager_core import argparse, abc, errors, os, platform, shutil, sys, torch, view, _raise, DESCRIPTION
 from torchmanager_core.typing import Optional, Union, overload
 
 
