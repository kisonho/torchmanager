--- conflicted
+++ resolved
@@ -64,17 +64,15 @@
         log_path = os.path.join(log_dir, log_file)
         view.set_log_path(log_path=log_path)
 
-<<<<<<< HEAD
         # save configs
         configs.save()
-=======
+
         # initialize console
         formatter = view.logging.Formatter("%(message)s")
         console = view.logging.StreamHandler()
         console.setLevel(view.logging.INFO)
         console.setFormatter(formatter)
         view.logger.addHandler(console)
->>>>>>> 04b0f0fd
 
         # show configs summarize
         if show_summary:
