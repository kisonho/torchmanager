--- conflicted
+++ resolved
@@ -73,11 +73,7 @@
         return y, loss
 
     @torch.no_grad()
-<<<<<<< HEAD
-    def predict(self, dataset: Union[DataLoader[Any], Dataset[Any], Collection[Any]], /, *, device: Optional[Union[torch.device, list[torch.device]]] = None, use_multi_gpus: bool = False, show_verbose: bool = False) -> list[Any]:
-=======
-    def predict(self, dataset: Union[DataLoader[Any], Dataset[Any], Collection[Any]], /, *, device: Optional[Union[torch.device, List[torch.device]]] = None, empty_cache: bool = True, use_multi_gpus: bool = False, show_verbose: bool = False) -> List[Any]:
->>>>>>> 82d4cca4
+    def predict(self, dataset: Union[DataLoader[Any], Dataset[Any], Collection[Any]], /, *, device: Optional[Union[torch.device, list[torch.device]]] = None, empty_cache: bool = True, use_multi_gpus: bool = False, show_verbose: bool = False) -> list[Any]:
         '''
         Predict the whole dataset
 
