--- conflicted
+++ resolved
@@ -45,11 +45,7 @@
         self.__checkpoint = Ckpt(model, **kwargs)
         self.ckpt_path = os.path.normpath(ckpt_path)
 
-<<<<<<< HEAD
-    def on_epoch_end(self, epoch: int, summary: dict[str, float] = ..., val_summary: Optional[dict[str, float]] = ...) -> None:
-=======
     def on_epoch_end(self, epoch: int, summary: dict[str, float] = {}, val_summary: Optional[dict[str, float]] = None) -> None:
->>>>>>> f05200a4
         self.checkpoint.save(epoch, self.ckpt_path)
 
 
@@ -77,11 +73,7 @@
         super().__init__(model, ckpt_path, **kwargs)
         self.freq = freq
 
-<<<<<<< HEAD
-    def on_epoch_end(self, epoch: int, summary: dict[str, float] = ..., val_summary: Optional[dict[str, float]] = ...) -> None:
-=======
     def on_epoch_end(self, epoch: int, summary: dict[str, float] = {}, val_summary: Optional[dict[str, float]] = None) -> None:
->>>>>>> f05200a4
         if epoch % self.freq == 0:
             super().on_epoch_end(epoch, summary, val_summary)
 
@@ -104,13 +96,10 @@
     monitor_type: MonitorType
     show_verbose: bool
 
-<<<<<<< HEAD
-=======
     @property
     def best_score(self) -> float:
         return self.best_summary[f"val_{self.monitor}"] if f"val_{self.monitor}" in self.best_summary else self.best_summary[self.monitor]
 
->>>>>>> f05200a4
     def __init__(self, monitor: str, model: T, ckpt_path: str, load_best: bool = False, monitor_type: MonitorType = MonitorType.MAX, show_verbose: bool = False, **kwargs: Any) -> None:
         """
         Constructor
@@ -126,11 +115,6 @@
         self.monitor_type = monitor_type
         self.show_verbose = show_verbose
 
-<<<<<<< HEAD
-    def on_epoch_end(self, epoch: int, summary: dict[str, float] = ..., val_summary: Optional[dict[str, float]] = ...) -> None:
-        # get score
-        score = val_summary[self.monitor] if val_summary is not None else summary[self.monitor]
-=======
     def on_epoch_end(self, epoch: int, summary: dict[str, float] = {}, val_summary: Optional[dict[str, float]] = None) -> None:
         # get score
         if val_summary is not None:
@@ -141,7 +125,6 @@
             score = summary[self.monitor]
 
         # check max or min found
->>>>>>> f05200a4
         max_score_found = score >= self.best_score and self.monitor_type == MonitorType.MAX
         min_score_found = score <= self.best_score and self.monitor_type == MonitorType.MIN
 
@@ -151,17 +134,10 @@
 
         # save when best
         if max_score_found:
-<<<<<<< HEAD
-            self.best_score = score
-            super().on_epoch_end(epoch, summary, val_summary)
-        elif min_score_found:
-            self.best_score = score
-=======
             self.best_summary = summary
             super().on_epoch_end(epoch, summary, val_summary)
         elif min_score_found:
             self.best_summary = summary
->>>>>>> f05200a4
             super().on_epoch_end(epoch, summary, val_summary)
 
     def on_train_end(self, model: torch.nn.Module) -> None:
