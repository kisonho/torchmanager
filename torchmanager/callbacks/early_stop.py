--- conflicted
+++ resolved
@@ -29,11 +29,7 @@
         self.monitor_type = monitor_type
         self.steps = steps
 
-<<<<<<< HEAD
-    def on_epoch_end(self, epoch: int, summary: dict[str, float] = ..., val_summary: Optional[dict[str, float]] = None) -> None:
-=======
-    def on_epoch_end(self, epoch: int, summary: Dict[str, float] = {}, val_summary: Optional[Dict[str, float]] = None) -> None:
->>>>>>> 559dddba
+    def on_epoch_end(self, epoch: int, summary: dict[str, float] = {}, val_summary: Optional[dict[str, float]] = None) -> None:
         # load monitoring value
         summary = val_summary if val_summary is not None else summary
         monitoring_value = summary[self.monitor]
