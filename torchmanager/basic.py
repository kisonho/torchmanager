from typing import Callable
from torchmanager_core import checkpoint, devices, errors, torch, Version, deprecated, API_VERSION, VERSION as CURRENT_VERSION, view
from torchmanager_core.protocols import Resulting
from torchmanager_core.typing import Any, Collection, Generic, Module, Optional, OrderedDict, Self, Union

from .losses import Loss, MultiLosses, ParallelLoss
from .metrics import Metric


class BaseManager(Generic[Module]):
    """
    The basic manager

    * Implements: `torchmanager_core.devices.DeviceMovable`, `.callbacks.protocols.ModelContainer`

    Compile a model, optimizer, loss function, and metrics into the manager:
    >>> import torch
    >>> from torchmanager import losses, metrics
    >>> class SomeModel(torch.nn.Module): ...
    >>> model = SomeModel()
    >>> optimizer = torch.optim.SGD(...)
    >>> loss_fn = losses.Loss(...)
    >>> metric_fns = {
    ...     'metric_1': ...,
    ...     'metric_2': ...,
    ... }
    >>> manager = Manager(model, optimizer, loss_fn, metric_fns=metric_fns)

    Accepts multi losses as dictionary:
    >>> loss_fn = {
    ...     'loss_1': ...,
    ...     'loss_2': ...,
    ... }
    >>> manager = Manager(..., loss_fn=loss_fn)

    - Properties:
        - compiled: A `bool` flag of if the manager has been compiled
        - loss_fn: An optional `Loss` for the objective function
        - metrics: A `dict` of metrics with a name in `str` as keys and a `Metric` as values
        - model: A target `torch.nn.Module` to be trained
        - optimizer: A `torch.optim.Optimizer` to train the model
        - raw_loss_fn: An optional `Loss` of the non-paralleled loss function
        - raw_model: A non-paralleled target `torch.nn.Module` model
    """
    # properties
    loss_fn: Optional[Resulting]
    """The optional main loss function in `Resulting`"""
    metric_fns: dict[str, Resulting]
    """A `dict` of the metric functions with names as keys in `str` and metric functions as values in `torch.metrics.Metric`"""
<<<<<<< HEAD
    model: Callable[..., Any]
=======
    model: Union[Module, torch.nn.DataParallel[Module]]
>>>>>>> 559dddba
    optimizer: Optional[torch.optim.Optimizer]
    version: Version

    @property
    def compiled(self) -> bool:
        """The `bool` flag of if this manager has been compiled"""
        return True if self.loss_fn is not None and self.optimizer is not None else False

    @property
    def raw_loss_fn(self) -> Optional[Resulting]:
        """The `torchmanager.losses.Loss` controlled by this manager without `torch.nn.DataParallel` wrap"""
        if self.loss_fn is None:
            return self.loss_fn
        elif isinstance(self.loss_fn, ParallelLoss):
            return self.loss_fn.module
        elif isinstance(self.loss_fn._metric_fn, torch.nn.parallel.DataParallel):
            self.loss_fn._metric_fn = self.loss_fn._metric_fn.module
            return self.loss_fn
        else:
            return self.loss_fn

    @property
    def raw_model(self) -> Module:
        """The `Module` controlled by this manager without `torch.nn.DataParallel` wrap"""
        return self.model.module if isinstance(self.model, torch.nn.DataParallel) else self.model  # type: ignore

    def __init__(self, model: Module, optimizer: Optional[torch.optim.Optimizer] = None, loss_fn: Optional[Union[Loss, dict[str, Loss]]] = None, metrics: dict[str, Metric] = {}) -> None:
        """
        Constructor

        - Parameters:
            - loss_fn: An optional `Loss` object to calculate the loss for single loss or a `dict` of losses in `Loss` with their names in `str` to calculate multiple losses
            - metrics: An optional `dict` of metrics with a name in `str` and a `Metric` object to calculate the metric
            - model: An optional target `torch.nn.Module` to be trained
            - optimizer: An optional `torch.optim.Optimizer` to train the model
        """
        # initialize
        self.metric_fns = {}
        self.model = model
        self.version = CURRENT_VERSION

        # initialize loss
        if isinstance(loss_fn, dict):
            loss_fn_mapping: dict[str, Loss] = {f"{name}_loss": fn for name, fn in loss_fn.items()}
            self.metric_fns.update(loss_fn_mapping)
            loss_fn = MultiLosses([l for l in loss_fn_mapping.values()])
        self.loss_fn = loss_fn

        # initialize metrics
        for name, fn in metrics.items():
            self.metric_fns[name] = fn

        # initialize optimizer
        self.optimizer = optimizer

    @deprecated('v1.3', 'v1.4')
    def _compile(self, optimizer: Optional[torch.optim.Optimizer] = None, loss_fn: Optional[Union[Loss, dict[str, Loss]]] = None, metrics: dict[str, Metric] = {}) -> None:
        """
        Compiles the manager

        - Parameters:
            - loss_fn: An optional `Loss` object to calculate the loss for single loss or a `dict` of losses in `Loss` with their names in `str` to calculate multiple losses
            - metrics: An optional `dict` of metrics with a name in `str` and a `Metric` object to calculate the metric
            - optimizer: An optional `torch.optim.Optimizer` to train the model
        """
        # initialize loss
        if isinstance(loss_fn, dict):
            loss_fn_mapping: dict[str, Loss] = {f"{name}_loss": fn for name, fn in loss_fn.items()}
            self.metric_fns.update(loss_fn_mapping)
            loss_fn = MultiLosses([l for l in loss_fn_mapping.values()])
        self.loss_fn = loss_fn

        # initialize metrics
        for name, fn in metrics.items():
            self.metric_fns[name] = fn

        # initialize optimizer
        self.optimizer = optimizer

    @deprecated('v1.3', 'v1.4')
    def compile(self, optimizer: torch.optim.Optimizer, loss_fn: Union[Loss, dict[str, Loss]], metrics: dict[str, Metric] = {}) -> None:
        """
        Recompiles the manager with optimizer loss function and metrics

        - Parameters:
            - loss_fn: A `Loss` object to calculate the loss for single loss or a `dict` of losses in `Loss` with their names in `str` to calculate multiple losses
            - metrics: A `dict` of metrics with a name in `str` and a `Metric` object to calculate the metric
            - optimizer: A `torch.optim.Optimizer` to train the model
        """
        self._compile(optimizer, loss_fn, metrics)

    def convert(self) -> None:
        """
        Convert from a version to current version

        - Parameters:
            - from_version: A `torchmanager.version.Version` to convert from
        """
        # get from version
        from_version = self.version

        # check manager version
        if from_version < API_VERSION:
            # convert loss version
            if self.raw_loss_fn is not None:
                self.raw_loss_fn.convert(from_version)
        
            # convert metrics version
            for m in self.metric_fns.values():
                m.convert(from_version)

            # set version
            self.version = API_VERSION

    def data_parallel(self, target_devices: list[torch.device]) -> bool:
        """
        Data parallel all available models

        - Parameters:
            - target_devices: The target multiple devices for data parallel
        - Returns: A `bool` flag of if use multi GPUs
        """
        # multi gpus support for loss
        if self.loss_fn is not None:
            assert isinstance(self.raw_loss_fn, Loss), errors._raise(TypeError("The loss function is not a valid `Loss` object."))
            paralleled_loss_fn, use_multi_gpus = devices.data_parallel(self.raw_loss_fn, devices=target_devices, parallel_type=ParallelLoss)
            assert isinstance(paralleled_loss_fn, ParallelLoss) or isinstance(paralleled_loss_fn, Loss), errors._raise(TypeError("Paralleled function is not a valid `ParallelLoss` or `Loss` after parallel."))
            self.loss_fn = paralleled_loss_fn

        # multi gpus support for model
        self.model, use_multi_gpus = devices.data_parallel(self.raw_model, devices=target_devices)
        return use_multi_gpus

    @classmethod
    def from_checkpoint(cls, ckpt: Union[checkpoint.Checkpoint[Any], str], experiment: Optional[str] = None, *, map_location: Optional[torch.device] = None):
        """
        Method to load a manager from a saved `Checkpoint`. The manager will not be compiled with a loss function and its metrics.

        - Parameters:
            - ckpt: Either a `Checkpoint` of `Any` object or a `str` of checkpoint path
            - experiment: A `str` of the experiment name for the checkpoint
            - map_location: An optional `torch.device` to load the checkpoint
        - Returns: A loaded `Manager`
        """
        # load checkpoint
        if not isinstance(ckpt, checkpoint.Checkpoint) and experiment is not None:
            experiment = f"{experiment}.exp" if experiment.endswith(".exp") else experiment
            ckpt = checkpoint.load(experiment, ckpt)
        elif not isinstance(ckpt, checkpoint.Checkpoint):
            ckpt = checkpoint.Checkpoint.from_saved(ckpt, map_location=map_location)

        # recover model to manager
        if isinstance(ckpt.model, torch.nn.Module):
            manager = cls(ckpt.model, ckpt.optimizer, loss_fn=ckpt.loss_fn, metrics=ckpt.metrics)  # type: ignore
        elif isinstance(ckpt.model, BaseManager):
            manager = ckpt.model
            if isinstance(manager.model, torch.nn.parallel.DataParallel):
                manager.model = manager.model.module
            if manager.loss_fn is not None and hasattr(manager.loss_fn, "_metric_fn"):
                if isinstance(manager.loss_fn._metric_fn, torch.nn.parallel.DataParallel):
                    assert isinstance(manager.loss_fn._metric_fn.module, Loss), errors._raise(TypeError("Loss function is not a valid `Loss`."))
                    manager.loss_fn = manager.loss_fn._metric_fn.module
            else:
                manager.loss_fn = None
        else:
            raise TypeError(f"The saved checkpoint contains a model with type of {type(ckpt.model)} that cannot be recoverred to a `Manager`.")
        
        # initialize manager version
        if not hasattr(manager, "version"):
            manager.version = Version("v1.0")

        # convert to current version
        manager.convert()

        # reset if map location is given
        if map_location is not None:
            manager.reset(map_location)
        return manager

    def load_state_dict(self, state_dict: OrderedDict[str, Any], strict: bool = True) -> None:
        # load state dict elements
        assert "model" in state_dict, errors._raise(KeyError("The given dictionary does not have 'model' element."))
        assert "optimizer" in state_dict, errors._raise(KeyError("The given dictionary does not have 'optimizer' element."))
        assert "loss_fn" in state_dict, errors._raise(KeyError("The given dictionary does not have 'loss_fn' element."))
        assert "metrics" in state_dict, errors._raise(KeyError("The given dictionary does not have 'metrics' element."))
        model: OrderedDict[str, Any] = state_dict["model"]
        optimizer: Optional[dict[str, Any]] = state_dict["optimizer"]
        loss_fn: Optional[OrderedDict[str, Any]] = state_dict["loss_fn"]
        metrics: dict[str, OrderedDict[str, Any]] = state_dict["metrics"]

        # load state dict to current model, optimizer, loss_fn, and metrics
        self.model.load_state_dict(model, strict=strict)  # type: ignore
        if optimizer is not None:
            assert self.optimizer is not None, errors._raise(ValueError("The manager has not been compiled with 'optimizer' given."))
            self.optimizer.load_state_dict(optimizer)
        if loss_fn is not None:
            assert self.loss_fn is not None, errors._raise(ValueError("The manager has not been compiled with 'loss_fn' given."))
            self.loss_fn.load_state_dict(state_dict=loss_fn)
        assert metrics is not None, errors._raise(ValueError("The given dictionary must have 'metrics' element not to be None."))
        for k, m in metrics.items():
            assert k in self.metric_fns, errors._raise(KeyError(f"The manager does not have a metric named '{k}'."))
            self.metric_fns[k].load_state_dict(state_dict=m)

    def reset(self, cpu: torch.device = devices.CPU) -> None:
        """
        Reset model and loss functions, move all to CPU and empty device cache

        - Parameters:
            - cpu: The CPU in `torch.device`
        """
        self.model = self.raw_model.to(cpu)
        self.loss_fn = self.raw_loss_fn.to(cpu) if self.raw_loss_fn is not None else self.raw_loss_fn
        devices.empty_cache()

    def state_dict(self, prefix: str = '', keep_vars: bool = False) -> OrderedDict[str, Any]:
        return OrderedDict({
            "model": self.model.state_dict(prefix=prefix, keep_vars=keep_vars),
            "optimizer": self.optimizer.state_dict() if self.optimizer is not None else None,
            "loss_fn": self.loss_fn.state_dict(keep_vars=keep_vars) if self.loss_fn is not None else None,
            "metrics": {k: m.state_dict(keep_vars=keep_vars) for k, m in self.metric_fns.items()}
        })

    def to(self, device: torch.device) -> None:
        """
        Move the elements in the manager to a target device

        - Parameters:
            - device: A target `torch.device`
        """
        # Move to device
        self.model = self.model.to(device)
        if self.loss_fn is not None:
            self.loss_fn = self.loss_fn.to(device)
        for k, m in self.metric_fns.items():
            self.metric_fns[k] = m.to(device)

    def to_checkpoint(self) -> checkpoint.Checkpoint[Self]:
        """
        Convert the current manager to a checkpoint

        - Returns: A `Checkpoint` with its model as the current manager
        """
        ckpt = checkpoint.Checkpoint(self)
        return ckpt

    def unpack_data(self, data: Collection[Any]) -> tuple[Any, Any]:
        """
        Unpacks data to input and target

        - Parameters:
            - data: A `Collection` of `Any` kind of data objects
        - Returns: A `tuple` of `Any` kind of input and `Any` kind of target
        """
        if len(data) >= 2:
            data = tuple(data)
            return data[0], data[1]
        else:
            return NotImplemented<|MERGE_RESOLUTION|>--- conflicted
+++ resolved
@@ -47,11 +47,7 @@
     """The optional main loss function in `Resulting`"""
     metric_fns: dict[str, Resulting]
     """A `dict` of the metric functions with names as keys in `str` and metric functions as values in `torch.metrics.Metric`"""
-<<<<<<< HEAD
-    model: Callable[..., Any]
-=======
     model: Union[Module, torch.nn.DataParallel[Module]]
->>>>>>> 559dddba
     optimizer: Optional[torch.optim.Optimizer]
     version: Version
 
