from torchmanager_core import devices, errors, torch, Version, deprecated, API_VERSION, VERSION as CURRENT_VERSION
from torchmanager_core.checkpoint import Checkpoint
from torchmanager_core.protocols import Resulting
from torchmanager_core.typing import Any, Collection, Generic, Module, Optional, OrderedDict, Self, Union

from .losses import Loss, MultiLosses, ParallelLoss
from .metrics import Metric


class BaseManager(Generic[Module]):
    """
    The basic manager

    * Implements: `torchmanager_core.devices.DeviceMovable`, `.callbacks.protocols.ModelContainer`

    Compile a model, optimizer, loss function, and metrics into the manager:
    >>> import torch
    >>> from torchmanager import losses, metrics
    >>> class SomeModel(torch.nn.Module): ...
    >>> model = SomeModel()
    >>> optimizer = torch.optim.SGD(...)
    >>> loss_fn = losses.Loss(...)
    >>> metric_fns = {
    ...     'metric_1': ...,
    ...     'metric_2': ...,
    ... }
    >>> manager = Manager(model, optimizer, loss_fn, metric_fns=metric_fns)

    Accepts multi losses as dictionary:
    >>> loss_fn = {
    ...     'loss_1': ...,
    ...     'loss_2': ...,
    ... }
    >>> manager = Manager(..., loss_fn=loss_fn)

    - Properties:
        - compiled: A `bool` flag of if the manager has been compiled
        - loss_fn: An optional `Loss` for the objective function
        - metrics: A `dict` of metrics with a name in `str` as keys and a `Metric` as values
        - model: A target `torch.nn.Module` to be trained
        - optimizer: A `torch.optim.Optimizer` to train the model
        - raw_loss_fn: An optional `Loss` of the non-paralleled loss function
        - raw_model: A non-paralleled target `torch.nn.Module` model
    """
    # properties
    loss_fn: Optional[Resulting]
    """The optional main loss function in `Resulting`"""
    metric_fns: dict[str, Resulting]
    """A `dict` of the metric functions with names as keys in `str` and metric functions as values in `torch.metrics.Metric`"""
    model: Union[Module, torch.nn.DataParallel]
    optimizer: Optional[torch.optim.Optimizer]
    version: Version

    @property
    def compiled(self) -> bool:
        """The `bool` flag of if this manager has been compiled"""
        return True if self.loss_fn is not None and self.optimizer is not None else False

    @property
    def raw_loss_fn(self) -> Optional[Resulting]:
        """The `torchmanager.losses.Loss` controlled by this manager without `torch.nn.DataParallel` wrap"""
        if self.loss_fn is None:
            return self.loss_fn
        elif isinstance(self.loss_fn, ParallelLoss):
            return self.loss_fn.module
        elif isinstance(self.loss_fn._metric_fn, torch.nn.parallel.DataParallel):
            self.loss_fn._metric_fn = self.loss_fn._metric_fn.module
            return self.loss_fn
        else:
            return self.loss_fn

    @property
    def raw_model(self) -> Module:
        """The `Module` controlled by this manager without `torch.nn.DataParallel` wrap"""
        return self.model.module if isinstance(self.model, torch.nn.DataParallel) else self.model  # type: ignore

    def __init__(self, model: Module, optimizer: Optional[torch.optim.Optimizer] = None, loss_fn: Optional[Union[Loss, dict[str, Loss]]] = None, metrics: dict[str, Metric] = {}) -> None:
        """
        Constructor

        - Parameters:
            - loss_fn: An optional `Loss` object to calculate the loss for single loss or a `dict` of losses in `Loss` with their names in `str` to calculate multiple losses
            - metrics: An optional `dict` of metrics with a name in `str` and a `Metric` object to calculate the metric
            - model: An optional target `torch.nn.Module` to be trained
            - optimizer: An optional `torch.optim.Optimizer` to train the model
        """
        # initialize
        self.metric_fns = {}
        self.model = model
        self.version = CURRENT_VERSION

        # initialize loss
        if isinstance(loss_fn, dict):
            loss_fn_mapping: Dict[str, Loss] = {f"{name}_loss": fn for name, fn in loss_fn.items()}
            self.metric_fns.update(loss_fn_mapping)
            loss_fn = MultiLosses([l for l in loss_fn_mapping.values()])
        self.loss_fn = loss_fn

<<<<<<< HEAD
    def _compile(self, optimizer: Optional[torch.optim.Optimizer] = None, loss_fn: Optional[Union[Loss, dict[str, Loss]]] = None, metrics: dict[str, Metric] = {}) -> None:
=======
        # initialize metrics
        for name, fn in metrics.items():
            self.metric_fns[name] = fn

        # initialize optimizer
        self.optimizer = optimizer

    @deprecated('v1.3', 'v1.4')
    def _compile(self, optimizer: Optional[torch.optim.Optimizer] = None, loss_fn: Optional[Union[Loss, Dict[str, Loss]]] = None, metrics: Dict[str, Metric] = {}) -> None:
>>>>>>> f6008d7e
        """
        Compiles the manager

        - Parameters:
            - loss_fn: An optional `Loss` object to calculate the loss for single loss or a `dict` of losses in `Loss` with their names in `str` to calculate multiple losses
            - metrics: An optional `dict` of metrics with a name in `str` and a `Metric` object to calculate the metric
            - optimizer: An optional `torch.optim.Optimizer` to train the model
        """
        # initialize loss
        if isinstance(loss_fn, dict):
            loss_fn_mapping: dict[str, Loss] = {f"{name}_loss": fn for name, fn in loss_fn.items()}
            self.metric_fns.update(loss_fn_mapping)
            loss_fn = MultiLosses([l for l in loss_fn_mapping.values()])
        self.loss_fn = loss_fn

        # initialize metrics
        for name, fn in metrics.items():
            self.metric_fns[name] = fn

        # initialize optimizer
        self.optimizer = optimizer

    @deprecated('v1.3', 'v1.4')
    def compile(self, optimizer: torch.optim.Optimizer, loss_fn: Union[Loss, dict[str, Loss]], metrics: dict[str, Metric] = {}) -> None:
        """
        Recompiles the manager with optimizer loss function and metrics

        - Parameters:
            - loss_fn: A `Loss` object to calculate the loss for single loss or a `dict` of losses in `Loss` with their names in `str` to calculate multiple losses
            - metrics: A `dict` of metrics with a name in `str` and a `Metric` object to calculate the metric
            - optimizer: A `torch.optim.Optimizer` to train the model
        """
        self._compile(optimizer, loss_fn, metrics)

    def convert(self, from_version: Version) -> None:
        """
        Convert from a version to current version

        - Parameters:
            - from_version: A `torchmanager.version.Version` to convert from
        """
        # check manager version
        if from_version < API_VERSION:
            # convert loss version
            if self.raw_loss_fn is not None:
                self.raw_loss_fn.convert(from_version)
        
            # convert metrics version
            for m in self.metric_fns.values():
                m.convert(from_version)

            # set version
            self.version = API_VERSION

    def data_parallel(self, target_devices: list[torch.device]) -> bool:
        """
        Data parallel all available models

        - Parameters:
            - target_devices: The target multiple devices for data parallel
        - Returns: A `bool` flag of if use multi GPUs
        """
        # multi gpus support for loss
        assert isinstance(self.raw_loss_fn, Loss), errors._raise(TypeError("The loss function is not a valid `Loss` object."))
        paralleled_loss_fn, use_multi_gpus = devices.data_parallel(self.raw_loss_fn, devices=target_devices, parallel_type=ParallelLoss)
        assert isinstance(paralleled_loss_fn, ParallelLoss) or isinstance(paralleled_loss_fn, Loss), errors._raise(TypeError("Paralleled function is not a valid `ParallelLoss` or `Loss` after parallel."))
        self.loss_fn = paralleled_loss_fn

        # multi gpus support for model
        self.model, use_multi_gpus = devices.data_parallel(self.raw_model, devices=target_devices)
        return use_multi_gpus

    @classmethod
    def from_checkpoint(cls, ckpt: Union[Checkpoint[Any], str], map_location: Optional[torch.device] = None):
        """
        Method to load a manager from a saved `Checkpoint`. The manager will not be compiled with a loss function and its metrics.

        - Parameters:
            - ckpt: Either a `Checkpoint` of `Any` object or a `str` of checkpoint path
            - map_location: An optional `torch.device` to load the checkpoint
        - Returns: A loaded `Manager`
        """
        # load checkpoint
        if not isinstance(ckpt, Checkpoint):
            ckpt = Checkpoint.from_saved(ckpt, map_location=map_location)

        # recover model to manager
        if isinstance(ckpt.model, torch.nn.Module):
            manager = cls(ckpt.model, ckpt.optimizer, loss_fn=ckpt.loss_fn, metrics=ckpt.metrics)  # type: ignore
        elif isinstance(ckpt.model, BaseManager):
            manager = ckpt.model
            if isinstance(manager.model, torch.nn.parallel.DataParallel):
                manager.model = manager.model.module
            if manager.loss_fn is not None and hasattr(manager.loss_fn, "_metric_fn"):
                if isinstance(manager.loss_fn._metric_fn, torch.nn.parallel.DataParallel):
                    assert isinstance(manager.loss_fn._metric_fn.module, Loss), errors._raise(TypeError("Loss function is not a valid `Loss`."))
                    manager.loss_fn = manager.loss_fn._metric_fn.module
            else:
                manager.loss_fn = None
        else:
            raise TypeError(f"The saved checkpoint contains a model with type of {type(ckpt.model)} that cannot be recoverred to a `Manager`.")
        
        # initialize manager version
        if not hasattr(manager, "version"):
            manager.version = Version("v1.0")

        # convert to current version
        manager.convert(manager.version)
        return manager

    def load_state_dict(self, state_dict: OrderedDict[str, Any], strict: bool = True) -> None:
        # load state dict elements
        assert "model" in state_dict, errors._raise(KeyError("The given dictionary does not have 'model' element."))
        assert "optimizer" in state_dict, errors._raise(KeyError("The given dictionary does not have 'optimizer' element."))
        assert "loss_fn" in state_dict, errors._raise(KeyError("The given dictionary does not have 'loss_fn' element."))
        assert "metrics" in state_dict, errors._raise(KeyError("The given dictionary does not have 'metrics' element."))
        model: OrderedDict[str, Any] = state_dict["model"]
        optimizer: Optional[dict[str, Any]] = state_dict["optimizer"]
        loss_fn: Optional[OrderedDict[str, Any]] = state_dict["loss_fn"]
        metrics: dict[str, OrderedDict[str, Any]] = state_dict["metrics"]

        # load state dict to current model, optimizer, loss_fn, and metrics
        self.model.load_state_dict(model, strict=strict)  # type: ignore
        if optimizer is not None:
            assert self.optimizer is not None, errors._raise(ValueError("The manager has not been compiled with 'optimizer' given."))
            self.optimizer.load_state_dict(optimizer)
        if loss_fn is not None:
            assert self.loss_fn is not None, errors._raise(ValueError("The manager has not been compiled with 'loss_fn' given."))
            self.loss_fn.load_state_dict(state_dict=loss_fn)
        assert metrics is not None, errors._raise(ValueError("The given dictionary must have 'metrics' element not to be None."))
        for k, m in metrics.items():
            assert k in self.metric_fns, errors._raise(KeyError(f"The manager does not have a metric named '{k}'."))
            self.metric_fns[k].load_state_dict(state_dict=m)

    def reset(self, cpu: torch.device = devices.CPU) -> None:
        """
        Reset model and loss functions, move all to CPU and empty device cache

        - Parameters:
            - cpu: The CPU in `torch.device`
        """
        self.model = self.raw_model.to(cpu)
        self.loss_fn = self.raw_loss_fn.to(cpu) if self.raw_loss_fn is not None else self.raw_loss_fn
        devices.empty_cache()

    def state_dict(self, prefix: str = '', keep_vars: bool = False) -> OrderedDict[str, Any]:
        return OrderedDict({
            "model": self.model.state_dict(prefix=prefix, keep_vars=keep_vars),
            "optimizer": self.optimizer.state_dict() if self.optimizer is not None else None,
            "loss_fn": self.loss_fn.state_dict(keep_vars=keep_vars) if self.loss_fn is not None else None,
            "metrics": {k: m.state_dict(keep_vars=keep_vars) for k, m in self.metric_fns.items()}
        })

    def to(self, device: torch.device) -> None:
        """
        Move the elements in the manager to a target device

        - Parameters:
            - device: A target `torch.device`
        """
        # Move to device
        self.model = self.model.to(device)
        if self.loss_fn is not None:
            self.loss_fn = self.loss_fn.to(device)
        for k, m in self.metric_fns.items():
            self.metric_fns[k] = m.to(device)

    def to_checkpoint(self) -> Checkpoint[Self]:
        """
        Convert the current manager to a checkpoint

        - Returns: A `Checkpoint` with its model as the current manager
        """
        ckpt = Checkpoint(self)
        return ckpt

    def unpack_data(self, data: Collection[Any]) -> tuple[Any, Any]:
        """
        Unpacks data to input and target

        - Parameters:
            - data: A `Collection` of `Any` kind of data objects
        - Returns: A `tuple` of `Any` kind of input and `Any` kind of target
        """
        if len(data) >= 2:
            return tuple(data)
        else:
            return NotImplemented<|MERGE_RESOLUTION|>--- conflicted
+++ resolved
@@ -91,14 +91,11 @@
 
         # initialize loss
         if isinstance(loss_fn, dict):
-            loss_fn_mapping: Dict[str, Loss] = {f"{name}_loss": fn for name, fn in loss_fn.items()}
+            loss_fn_mapping: dict[str, Loss] = {f"{name}_loss": fn for name, fn in loss_fn.items()}
             self.metric_fns.update(loss_fn_mapping)
             loss_fn = MultiLosses([l for l in loss_fn_mapping.values()])
         self.loss_fn = loss_fn
 
-<<<<<<< HEAD
-    def _compile(self, optimizer: Optional[torch.optim.Optimizer] = None, loss_fn: Optional[Union[Loss, dict[str, Loss]]] = None, metrics: dict[str, Metric] = {}) -> None:
-=======
         # initialize metrics
         for name, fn in metrics.items():
             self.metric_fns[name] = fn
@@ -107,8 +104,7 @@
         self.optimizer = optimizer
 
     @deprecated('v1.3', 'v1.4')
-    def _compile(self, optimizer: Optional[torch.optim.Optimizer] = None, loss_fn: Optional[Union[Loss, Dict[str, Loss]]] = None, metrics: Dict[str, Metric] = {}) -> None:
->>>>>>> f6008d7e
+    def _compile(self, optimizer: Optional[torch.optim.Optimizer] = None, loss_fn: Optional[Union[Loss, dict[str, Loss]]] = None, metrics: dict[str, Metric] = {}) -> None:
         """
         Compiles the manager
 
