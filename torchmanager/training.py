from torch.utils.data import DataLoader
from torchmanager_core import devices, errors, math, torch, view, _raise
from torchmanager_core.checkpoint import Checkpoint
from torchmanager_core.protocols import Resulting
from torchmanager_core.typing import Any, Collection, Module, Optional, Self, Union

from .callbacks import Callback
from .data import Dataset
from .losses import Loss
from .metrics import Metric
from .testing import Manager as _Manager


class Manager(_Manager[Module]):
    """
    A training manager

    * extends: `.testing.Manager`
    * [Deprecation Warning]: Method `train` has been set as protected from v1.0.2, the public method will be removed from v1.2.0. Override `_train` method instead.

    Train using fit method:
    >>> from torchmanager.data import Dataset
    >>> dataset = Dataset(...)
    >>> epochs: int = ...
    >>> manager.fit(dataset, epochs, ...)

    - Properties:
        - current_epoch: The `int` index of current training epoch
        - compiled_optimizer: The `torch.optim.Optimizer` that must be exist
    """
    __current_epoch: int

    @property
    def current_epoch(self) -> int:
        return self.__current_epoch

    @current_epoch.setter
    def current_epoch(self, e: int) -> None:
        if e < 0:
            raise ValueError(f"The epoch index must be a non_negative integer, got {e}.")
        else:
            self.__current_epoch = e

    @property
    def compiled_losses(self) -> Resulting:
        assert self.loss_fn is not None, errors._raise(NotImplementedError("The manager is not compiled properly, `loss_fn` is missing."))
        return self.loss_fn

    @property
    def compiled_optimizer(self) -> torch.optim.Optimizer:
        assert self.optimizer is not None, errors._raise(NotImplementedError("The manager is not compiled properly, `optimizer` is missing."))
        return self.optimizer

    def __init__(self, model: Module, optimizer: Optional[torch.optim.Optimizer] = None, loss_fn: Optional[Union[Loss, dict[str, Loss]]] = None, metrics: dict[str, Metric] = {}) -> None:
        super().__init__(model, optimizer, loss_fn, metrics)
        self.__current_epoch = 0

<<<<<<< HEAD
    def _train(self, dataset: Union[DataLoader[Any], Dataset[Any], Collection], /, iterations: Optional[int] = None, *, device: torch.device = devices.CPU, use_multi_gpus: bool = False, show_verbose: bool = False, verbose_type: view.VerboseType = view.VerboseType.ALL, callbacks_list: list[Callback] = []) -> dict[str, float]:
=======
    def _train(self, dataset: Union[DataLoader[Any], Dataset[Any], Collection], /, iterations: Optional[int] = None, *, device: torch.device = devices.CPU, use_multi_gpus: bool = False, show_verbose: bool = False, verbose_type: view.VerboseType = view.VerboseType.ALL, callbacks_list: List[Callback] = []) -> Dict[str, float]:
>>>>>>> ccfd95f8
        """
        The single training step for an epoch

        - Parameters:
            - dataset: A `torch.utils.data.DataLoader` or `.data.Dataset` training dataset
            - iterations: An optional `int` of total training iterations, must be smaller than the size of dataset
            - device: A `torch.device` where the data is moved to, should be same as the model
            - use_multi_gpus: A `bool` flag of if using multi gpus
            - show_verbose: A `bool` flag of if showing progress bar
            - verbose_type: A `view.VerboseType` that controls the display of verbose
            - callbacks_list: A `list` of callbacks in `Callback`
        - Returns: A summary of `dict` with keys as `str` and values as `float`
        """
        # initialize status
        self.model.train()
        self.compiled_losses.train()
        for m in self.compiled_metrics.values():
            m.train()

        # reset loss and metrics
        self.compiled_losses.reset()
        for m in self.metric_fns.values():
            m.reset()

        # initialize progress bar
        dataset_len = dataset.batched_len if isinstance(dataset, Dataset) else len(dataset)
        iterations = dataset_len if iterations is None else iterations
        progress_bar = view.tqdm(total=iterations) if show_verbose else None

        try:
            # batch loop
            for batch, data in enumerate(dataset):
                # on batch start
                for c in callbacks_list:
                    c.on_batch_start(batch)

                # move x_train and y_train to device
                x_train, y_train = self.unpack_data(data)
                if use_multi_gpus is not True:
                    x_train = devices.move_to_device(x_train, device)
                y_train = devices.move_to_device(y_train, device)

                # train for one step
                summary = self.train_step(x_train, y_train)

                # on batch start
                for c in callbacks_list:
                    c.on_batch_end(batch, summary=summary)

                # implement progress bar
                if progress_bar is not None:
                    # initialize progress summary
                    if verbose_type == view.VerboseType.LOSS:
                        progress_summary = {name: s for name, s in summary.items() if "loss" in name}
                    elif verbose_type == view.VerboseType.METRICS:
                        progress_summary = {name: s for name, s in summary.items() if "loss" not in name}
                    elif verbose_type == view.VerboseType.ALL:
                        progress_summary = summary
                    else:
                        raise TypeError(f"Verbose type {verbose_type} is not supported.")

                    # update progress bar
                    progress_bar.set_postfix(progress_summary)
                    progress_bar.update()

                # check for iterations
                if batch + 1 >= iterations:
                    break
        finally:
            # end epoch training
            if progress_bar is not None:
                progress_bar.close()
        return self.summary

    def backward(self, loss: torch.Tensor, /) -> None:
        """
        Backward function to calculate the gradients
        
        - Parameters:
            - loss: A `torch.Tensor` of loss value
        """
        loss.backward()

<<<<<<< HEAD
    def fit(self, training_dataset: Union[DataLoader[Any], Dataset[Any], Collection], /, epochs: Optional[int] = None, val_dataset: Optional[Union[DataLoader[Any], Dataset[Any], Collection]] = None, callbacks_list: list[Callback] = [], *, iterations: Optional[int] = None, initial_epoch: Optional[int] = None, device: Optional[Union[torch.device, list[torch.device]]] = None, use_multi_gpus: bool = False, **kwargs) -> Module:
=======
    def fit(self, training_dataset: Union[DataLoader[Any], Dataset[Any], Collection], /, epochs: Optional[int] = None, val_dataset: Optional[Union[DataLoader[Any], Dataset[Any], Collection]] = None, callbacks_list: List[Callback] = [], *, iterations: Optional[int] = None, initial_epoch: Optional[int] = None, return_summary: bool = False, device: Optional[Union[torch.device, List[torch.device]]] = None, use_multi_gpus: bool = False, **kwargs) -> Union[Module, tuple[Module, Dict[str, float]]]:
>>>>>>> ccfd95f8
        """
        Training algorithm

        - Parameters:
            - training_dataset: Any kind of training dataset in `torch.utils.data.DataLoader` or `.data.Dataset`
            - epochs: An optional `int` number of training epochs (`iterations` must be not given)
            - val_dataset: An optional validation `Any`
            - callbacks_list: A `list` of callbacks in `Callback`
            - iterations: An optional `int` number of training iterations (`epochs` must be not given)
<<<<<<< HEAD
=======
            - initial_epoch: An optional `int` number of initial epoch
            - return_summary: A `bool` flag of if returning the summary along with the trained model
>>>>>>> ccfd95f8
            - device: An optional `torch.device` to test on if not using multi-GPUs or an optional default `torch.device` for testing otherwise
            - use_multi_gpus: A `bool` flag of if using multi gpus
            - **kwargs: Additional keyword arguments that will be passed to `train` method.
        - Returns: A trained `torch.nn.Module` or a `tuple` of the trained `torch.nn.Module` and a summary of `dict` with keys as `str` and values as `float`
        """
        # arguments checking
        dataset_len = training_dataset.batched_len if isinstance(training_dataset, Dataset) else len(training_dataset)
        assert self.compiled is True, errors._raise(ValueError("Manager has not yet been compiled. Either loss_fn or optimizer, or both, are not given."))
        if epochs is not None:
            assert epochs > 0, errors._raise(ValueError(f"The epochs must be a positive integer, got {epochs}."))
            assert iterations is None, errors._raise(ValueError(f"The iterations must be given as `None` when epochs is given, got {iterations}."))
        else:
            assert iterations is not None, errors._raise(ValueError(f"The iterations must be given if epochs is not given."))
            assert iterations > 0, errors._raise(ValueError(f"The iterations must be a positive integer, got {iterations}."))
            assert epochs is None, errors._raise(ValueError(f"The epochs must be given as `None` when iterations is given, got {epochs}."))
            epochs = math.ceil(iterations / dataset_len)

        # initialize initial epoch
        if initial_epoch is not None:
            assert initial_epoch >= 0, errors._raise(ValueError(f"The initial_epoch must be a non_negative integer, got {initial_epoch}."))
            assert initial_epoch < epochs, errors._raise(ValueError(f"The initial_epoch must be smaller than total epochs, got epochs={epochs} but initial_epoch={initial_epoch}."))
            self.current_epoch = initial_epoch
        elif self.current_epoch > 0:
            initial_epoch = self.current_epoch + 1  # skip the latest current epoch when resuming training
        else:
            initial_epoch = self.current_epoch

        # find available device
        cpu, device, target_devices = devices.search(device)
        if device.type == cpu or len(target_devices) < 2:
            use_multi_gpus = False
        devices.set_default(target_devices[0])

<<<<<<< HEAD
        # initialize training
=======
        # initialize summary
        summary: Dict[str, float] = {}

        # on train start
>>>>>>> ccfd95f8
        for c in callbacks_list:
            c.on_train_start(initial_epoch)

        try:
            # move to device
            if use_multi_gpus:
                use_multi_gpus = self.data_parallel(target_devices)
            self.to(device)

            # epoch loop
            for self.current_epoch in range(initial_epoch, epochs):
                # initialize epoch
                view.logger.info(f"Training epoch {self.current_epoch + 1}/{epochs}")
                for c in callbacks_list:
                    c.on_epoch_start(self.current_epoch)
                if iterations is not None:
                    batch_iterations = iterations if dataset_len < iterations else iterations
                else:
                    batch_iterations = None

                # train for one epoch
                summary = self._train(training_dataset, iterations=batch_iterations, device=device, use_multi_gpus=use_multi_gpus, callbacks_list=callbacks_list, **kwargs)
                if iterations is not None and batch_iterations is not None:
                    iterations -= batch_iterations

                # validate
                val_summary = self.test(val_dataset, device=device, use_multi_gpus=use_multi_gpus, empty_cache=False) if val_dataset is not None else None

                # on epoch end
                for c in callbacks_list:
                    try:
                        c.on_epoch_end(self.current_epoch, summary=summary, val_summary=val_summary)
                    except errors.StopTraining:
                        # on train end
                        for c in callbacks_list:
                            c.on_train_end(self.raw_model)
                        return self.raw_model

                # print summary info
                val_message = f"Epoch {self.current_epoch + 1}/{epochs}: "
                if val_summary is not None:
                    summary |= {f"val_{name}": value for name, value in val_summary.items()}
                for i, (name, value) in enumerate(summary.items()):
                    if i > 0:
                        val_message += ", "
                    val_message += f"{name}={value:.4f}"
                view.logger.info(val_message)

            # on train end
            for c in callbacks_list:
                c.on_train_end(self.raw_model)
        except KeyboardInterrupt:
            view.logger.info("Training interrupted.")
            pass
        except Exception as error:
            view.logger.error(error)
            runtime_error = errors.StopTraining(self.current_epoch, "Training failed.")
            raise runtime_error from error
        finally:
            self.reset(cpu)
<<<<<<< HEAD
        return self.raw_model
=======
        return (self.raw_model, summary) if return_summary else self.raw_model
>>>>>>> ccfd95f8

    def train_step(self, x_train: Any, y_train: Any) -> dict[str, float]:
        """
        A single training step

        - Parameters:
            - x_train: The training data
            - y_train: The training label
        - Returns: A summary of `dict` with keys as `str` and values as `float`
        """
        # forward pass
        y, loss = self.forward(x_train, y_train)
        assert loss is not None, _raise(TypeError("Loss cannot be fetched."))

        # forward metrics
        for name, fn in self.compiled_metrics.items():
            if not name.startswith("val_") and "loss" not in name:
                fn(y, y_train)

        # backward pass
        self.compiled_optimizer.zero_grad()
        self.backward(loss)
        self.compiled_optimizer.step()
        return self.summary

    def to_checkpoint(self) -> Checkpoint[Self]:
        ckpt = super().to_checkpoint()
        ckpt.last_epoch = self.current_epoch
        return ckpt<|MERGE_RESOLUTION|>--- conflicted
+++ resolved
@@ -55,11 +55,7 @@
         super().__init__(model, optimizer, loss_fn, metrics)
         self.__current_epoch = 0
 
-<<<<<<< HEAD
     def _train(self, dataset: Union[DataLoader[Any], Dataset[Any], Collection], /, iterations: Optional[int] = None, *, device: torch.device = devices.CPU, use_multi_gpus: bool = False, show_verbose: bool = False, verbose_type: view.VerboseType = view.VerboseType.ALL, callbacks_list: list[Callback] = []) -> dict[str, float]:
-=======
-    def _train(self, dataset: Union[DataLoader[Any], Dataset[Any], Collection], /, iterations: Optional[int] = None, *, device: torch.device = devices.CPU, use_multi_gpus: bool = False, show_verbose: bool = False, verbose_type: view.VerboseType = view.VerboseType.ALL, callbacks_list: List[Callback] = []) -> Dict[str, float]:
->>>>>>> ccfd95f8
         """
         The single training step for an epoch
 
@@ -143,11 +139,7 @@
         """
         loss.backward()
 
-<<<<<<< HEAD
-    def fit(self, training_dataset: Union[DataLoader[Any], Dataset[Any], Collection], /, epochs: Optional[int] = None, val_dataset: Optional[Union[DataLoader[Any], Dataset[Any], Collection]] = None, callbacks_list: list[Callback] = [], *, iterations: Optional[int] = None, initial_epoch: Optional[int] = None, device: Optional[Union[torch.device, list[torch.device]]] = None, use_multi_gpus: bool = False, **kwargs) -> Module:
-=======
-    def fit(self, training_dataset: Union[DataLoader[Any], Dataset[Any], Collection], /, epochs: Optional[int] = None, val_dataset: Optional[Union[DataLoader[Any], Dataset[Any], Collection]] = None, callbacks_list: List[Callback] = [], *, iterations: Optional[int] = None, initial_epoch: Optional[int] = None, return_summary: bool = False, device: Optional[Union[torch.device, List[torch.device]]] = None, use_multi_gpus: bool = False, **kwargs) -> Union[Module, tuple[Module, Dict[str, float]]]:
->>>>>>> ccfd95f8
+    def fit(self, training_dataset: Union[DataLoader[Any], Dataset[Any], Collection], /, epochs: Optional[int] = None, val_dataset: Optional[Union[DataLoader[Any], Dataset[Any], Collection]] = None, callbacks_list: list[Callback] = [], *, iterations: Optional[int] = None, initial_epoch: Optional[int] = None, return_summary: bool = False, device: Optional[Union[torch.device, list[torch.device]]] = None, use_multi_gpus: bool = False, **kwargs) -> Union[Module, tuple[Module, dict[str, float]]]:
         """
         Training algorithm
 
@@ -157,11 +149,8 @@
             - val_dataset: An optional validation `Any`
             - callbacks_list: A `list` of callbacks in `Callback`
             - iterations: An optional `int` number of training iterations (`epochs` must be not given)
-<<<<<<< HEAD
-=======
             - initial_epoch: An optional `int` number of initial epoch
             - return_summary: A `bool` flag of if returning the summary along with the trained model
->>>>>>> ccfd95f8
             - device: An optional `torch.device` to test on if not using multi-GPUs or an optional default `torch.device` for testing otherwise
             - use_multi_gpus: A `bool` flag of if using multi gpus
             - **kwargs: Additional keyword arguments that will be passed to `train` method.
@@ -195,14 +184,10 @@
             use_multi_gpus = False
         devices.set_default(target_devices[0])
 
-<<<<<<< HEAD
-        # initialize training
-=======
         # initialize summary
-        summary: Dict[str, float] = {}
+        summary: dict[str, float] = {}
 
         # on train start
->>>>>>> ccfd95f8
         for c in callbacks_list:
             c.on_train_start(initial_epoch)
 
@@ -263,11 +248,7 @@
             raise runtime_error from error
         finally:
             self.reset(cpu)
-<<<<<<< HEAD
-        return self.raw_model
-=======
         return (self.raw_model, summary) if return_summary else self.raw_model
->>>>>>> ccfd95f8
 
     def train_step(self, x_train: Any, y_train: Any) -> dict[str, float]:
         """
