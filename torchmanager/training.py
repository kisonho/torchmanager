from torch.utils.data import DataLoader
from torchmanager_core import devices, errors, math, torch, view, _raise
from torchmanager_core.checkpoint import Checkpoint
from torchmanager_core.protocols import Resulting
from torchmanager_core.typing import Any, Callable, Collection, Module, Optional, Self, Union

from .callbacks import Callback
from .data import Dataset
from .losses import Loss
from .metrics import Metric
from .testing import Manager as _Manager


class Manager(_Manager[Module]):
    """
    A training manager

    * extends: `.testing.Manager`
    * [Deprecation Warning]: Method `train` has been set as protected from v1.0.2, the public method will be removed from v1.2.0. Override `_train` method instead.

    Train using fit method:
    >>> from torchmanager.data import Dataset
    >>> dataset = Dataset(...)
    >>> epochs: int = ...
    >>> manager.fit(dataset, epochs, ...)

    - Properties:
        - current_epoch: The `int` index of current training epoch
        - compiled_optimizer: The `torch.optim.Optimizer` that must be exist
    """
    __current_epoch: int

    @property
    def current_epoch(self) -> int:
        return self.__current_epoch

    @current_epoch.setter
    def current_epoch(self, e: int) -> None:
        if e < 0:
            raise ValueError(f"The epoch index must be a non_negative integer, got {e}.")
        else:
            self.__current_epoch = e

    @property
    def compiled_losses(self) -> Resulting:
        assert self.loss_fn is not None, errors._raise(NotImplementedError("The manager is not compiled properly, `loss_fn` is missing."))
        return self.loss_fn

    @property
    def compiled_optimizer(self) -> torch.optim.Optimizer:
        assert self.optimizer is not None, errors._raise(NotImplementedError("The manager is not compiled properly, `optimizer` is missing."))
        return self.optimizer

    def __init__(self, model: Module, optimizer: Optional[torch.optim.Optimizer] = None, loss_fn: Optional[Union[Loss, dict[str, Loss]]] = None, metrics: dict[str, Metric] = {}) -> None:
        super().__init__(model, optimizer, loss_fn, metrics)
        self.__current_epoch = 0

    def _train(self, dataset: Union[DataLoader[Any], Dataset[Any], Collection], /, iterations: Optional[int] = None, *, device: torch.device = devices.CPU, use_multi_gpus: bool = False, show_verbose: bool = False, verbose_type: view.VerboseType = view.VerboseType.ALL, callbacks_list: list[Callback] = []) -> dict[str, float]:
        """
        The single training step for an epoch

        - Parameters:
            - dataset: A `torch.utils.data.DataLoader` or `.data.Dataset` training dataset
            - iterations: An optional `int` of total training iterations, must be smaller than the size of dataset
            - device: A `torch.device` where the data is moved to, should be same as the model
            - use_multi_gpus: A `bool` flag of if using multi gpus
            - show_verbose: A `bool` flag of if showing progress bar
            - verbose_type: A `view.VerboseType` that controls the display of verbose
            - callbacks_list: A `list` of callbacks in `Callback`
        - Returns: A summary of `dict` with keys as `str` and values as `float`
        """
        # initialize status
        self.model.train()
        self.compiled_losses.train()
        for m in self.compiled_metrics.values():
            m.train()

        # reset loss and metrics
        self.compiled_losses.reset()
        for m in self.metric_fns.values():
            m.reset()

        # initialize progress bar
        dataset_len = dataset.batched_len if isinstance(dataset, Dataset) else len(dataset)
        iterations = dataset_len if iterations is None else iterations
        progress_bar = view.tqdm(total=iterations) if show_verbose else None

        try:
            # batch loop
            for batch, data in enumerate(dataset):
                # on batch start
                for c in callbacks_list:
                    c.on_batch_start(batch)

                # move x_train and y_train to device
                x_train, y_train = self.unpack_data(data)
                if use_multi_gpus is not True:
                    x_train = devices.move_to_device(x_train, device)
                y_train = devices.move_to_device(y_train, device)

                # train for one step
                summary = self.train_step(x_train, y_train)

                # on batch start
                for c in callbacks_list:
                    c.on_batch_end(batch, summary=summary)

                # implement progress bar
                if progress_bar is not None:
                    # initialize progress summary
                    if verbose_type == view.VerboseType.LOSS:
                        progress_summary = {name: s for name, s in summary.items() if "loss" in name}
                    elif verbose_type == view.VerboseType.METRICS:
                        progress_summary = {name: s for name, s in summary.items() if "loss" not in name}
                    elif verbose_type == view.VerboseType.ALL:
                        progress_summary = summary
                    else:
                        raise TypeError(f"Verbose type {verbose_type} is not supported.")

                    # update progress bar
                    progress_bar.set_postfix(progress_summary)
                    progress_bar.update()

                # check for iterations
                if batch + 1 >= iterations:
                    break
        finally:
            # end epoch training
            if progress_bar is not None:
                progress_bar.close()
        return self.summary

    def backward(self, loss: torch.Tensor, /) -> None:
        """
        Backward function to calculate the gradients
        
        - Parameters:
            - loss: A `torch.Tensor` of loss value
        """
        loss.backward()

    def backward_fn(self, fn: Callable[[torch.Tensor], None], /) -> None:
        """
        The wrapper function to override `backward` method

        * Example:

        ```
        >>> manager = Manager(...) # define a manager

        >>> @manager.backward_fn
        >>> def backward(loss: torch.Tensor) -> None: # the backward function to override
        >>>     manager.optimizer.zero_grad()
        >>>     loss.backward()
        >>>     manager.optimizer.step()

        >>> ...
        >>> manager.fit(...)
        ```

        - Parameters:
            - fn: A backward function that accepts a loss `torch.Tensor`
        """
        setattr(self, "backward", fn)

    def fit(self, training_dataset: Union[DataLoader[Any], Dataset[Any], Collection], /, epochs: Optional[int] = None, val_dataset: Optional[Union[DataLoader[Any], Dataset[Any], Collection]] = None, callbacks_list: list[Callback] = [], *, iterations: Optional[int] = None, initial_epoch: Optional[int] = None, device: Optional[Union[torch.device, list[torch.device]]] = None, use_multi_gpus: bool = False, **kwargs) -> Module:
        """
        Training algorithm

        - Parameters:
            - training_dataset: Any kind of training dataset in `torch.utils.data.DataLoader` or `.data.Dataset`
            - epochs: An optional `int` number of training epochs (`iterations` must be not given)
            - val_dataset: An optional validation `Any`
            - callbacks_list: A `list` of callbacks in `Callback`
            - iterations: An optional `int` number of training iterations (`epochs` must be not given)
            - device: An optional `torch.device` to test on if not using multi-GPUs or an optional default `torch.device` for testing otherwise
            - use_multi_gpus: A `bool` flag of if using multi gpus
            - **kwargs: Additional keyword arguments that will be passed to `train` method.
        - Returns: A trained `torch.nn.Module`
        """
        # arguments checking
        dataset_len = training_dataset.batched_len if isinstance(training_dataset, Dataset) else len(training_dataset)
        assert self.compiled is True, errors._raise(ValueError("Manager has not yet been compiled. Either loss_fn or optimizer, or both, are not given."))
        if epochs is not None:
            assert epochs > 0, errors._raise(ValueError(f"The epochs must be a positive integer, got {epochs}."))
            assert iterations is None, errors._raise(ValueError(f"The iterations must be given as `None` when epochs is given, got {iterations}."))
        else:
            assert iterations is not None, errors._raise(ValueError(f"The iterations must be given if epochs is not given."))
            assert iterations > 0, errors._raise(ValueError(f"The iterations must be a positive integer, got {iterations}."))
            assert epochs is None, errors._raise(ValueError(f"The epochs must be given as `None` when iterations is given, got {epochs}."))
            epochs = math.ceil(iterations / dataset_len)

        # initialize initial epoch
        if initial_epoch is not None:
            assert initial_epoch >= 0, errors._raise(ValueError(f"The initial_epoch must be a non_negative integer, got {initial_epoch}."))
            assert initial_epoch < epochs, errors._raise(ValueError(f"The initial_epoch must be smaller than total epochs, got epochs={epochs} but initial_epoch={initial_epoch}."))
            self.current_epoch = initial_epoch
        elif self.current_epoch > 0:
            initial_epoch = self.current_epoch + 1  # skip the latest current epoch when resuming training
        else:
            initial_epoch = self.current_epoch

        # find available device
        cpu, device, target_devices = devices.search(device)
        if device.type == cpu or len(target_devices) < 2:
            use_multi_gpus = False
        devices.set_default(target_devices[0])

        # initialize training
        for c in callbacks_list:
            c.on_train_start(initial_epoch)

        try:
            # move to device
            if use_multi_gpus:
                use_multi_gpus = self.data_parallel(target_devices)
            self.to(device)

            # epoch loop
            for self.current_epoch in range(initial_epoch, epochs):
                # initialize epoch
                view.logger.info(f"Training epoch {self.current_epoch + 1}/{epochs}")
                for c in callbacks_list:
                    c.on_epoch_start(self.current_epoch)
                if iterations is not None:
                    batch_iterations = iterations if dataset_len < iterations else iterations
                else:
                    batch_iterations = None

                # train for one epoch
                summary = self._train(training_dataset, iterations=batch_iterations, device=device, use_multi_gpus=use_multi_gpus, callbacks_list=callbacks_list, **kwargs)
                if iterations is not None and batch_iterations is not None:
                    iterations -= batch_iterations

                # validate
                val_summary = self.test(val_dataset, device=device, use_multi_gpus=use_multi_gpus, empty_cache=False) if val_dataset is not None else None

                # on epoch end
                for c in callbacks_list:
                    try:
                        c.on_epoch_end(self.current_epoch, summary=summary, val_summary=val_summary)
                    except errors.StopTraining:
                        # on train end
                        for c in callbacks_list:
                            c.on_train_end(self.raw_model)
                        return self.raw_model

                # print summary info
                val_message = f"Epoch {self.current_epoch + 1}/{epochs}: "
<<<<<<< HEAD
                summary |= {f"val_{name}": value for name, value in val_summary.items()}
=======
                if val_summary is not None:
                    summary.update({f"val_{name}": value for name, value in val_summary.items()})
>>>>>>> 0f65f513
                for i, (name, value) in enumerate(summary.items()):
                    if i > 0:
                        val_message += ", "
                    val_message += f"{name}={value:.4f}"
                view.logger.info(val_message)

            # on train end
            for c in callbacks_list:
                c.on_train_end(self.raw_model)
        except KeyboardInterrupt:
            view.logger.info("Training interrupted.")
            pass
        except Exception as error:
            view.logger.error(error)
            runtime_error = errors.StopTraining(self.current_epoch, "Training failed.")
            raise runtime_error from error
        finally:
            self.reset(cpu)
        return self.raw_model

    def train_step(self, x_train: Any, y_train: Any) -> dict[str, float]:
        """
        A single training step

        - Parameters:
            - x_train: The training data
            - y_train: The training label
        - Returns: A summary of `dict` with keys as `str` and values as `float`
        """
        # forward pass
        y, loss = self.forward(x_train, y_train)
        assert loss is not None, _raise(TypeError("Loss cannot be fetched."))

        # forward metrics
        for name, fn in self.compiled_metrics.items():
            if not name.startswith("val_") and "loss" not in name:
                fn(y, y_train)

        # backward pass
        self.compiled_optimizer.zero_grad()
        self.backward(loss)
        self.compiled_optimizer.step()
        return self.summary

    def to_checkpoint(self) -> Checkpoint[Self]:
        ckpt = super().to_checkpoint()
        ckpt.last_epoch = self.current_epoch
        return ckpt<|MERGE_RESOLUTION|>--- conflicted
+++ resolved
@@ -247,12 +247,8 @@
 
                 # print summary info
                 val_message = f"Epoch {self.current_epoch + 1}/{epochs}: "
-<<<<<<< HEAD
-                summary |= {f"val_{name}": value for name, value in val_summary.items()}
-=======
                 if val_summary is not None:
-                    summary.update({f"val_{name}": value for name, value in val_summary.items()})
->>>>>>> 0f65f513
+                    summary |= {f"val_{name}": value for name, value in val_summary.items()}
                 for i, (name, value) in enumerate(summary.items()):
                     if i > 0:
                         val_message += ", "
