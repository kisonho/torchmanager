from torch.utils.data import DataLoader
from torchmanager_core import devices, errors, math, torch, view, _raise
from torchmanager_core.checkpoint import Checkpoint
from torchmanager_core.protocols import Resulting
from torchmanager_core.typing import Any, Callable, Collection, Module, Optional, Self, Union

from .callbacks import Callback
from .data import Dataset
from .losses import Loss
from .metrics import Metric
from .testing import Manager as _Manager


class Manager(_Manager[Module]):
    """
    A training manager

    * extends: `.testing.Manager`
    * [Deprecation Warning]: Method `train` has been set as protected from v1.0.2, the public method will be removed from v1.2.0. Override `_train` method instead.

    Train using fit method:
    >>> from torchmanager.data import Dataset
    >>> dataset = Dataset(...)
    >>> epochs: int = ...
    >>> manager.fit(dataset, epochs, ...)

    - Properties:
        - current_epoch: The `int` index of current training epoch
        - compiled_optimizer: The `torch.optim.Optimizer` that must be exist
    """
    __current_epoch: int

    @property
    def current_epoch(self) -> int:
        return self.__current_epoch

    @current_epoch.setter
    def current_epoch(self, e: int) -> None:
        if e < 0:
            raise ValueError(f"The epoch index must be a non_negative integer, got {e}.")
        else:
            self.__current_epoch = e

    @property
    def compiled_losses(self) -> Resulting:
        assert self.loss_fn is not None, errors._raise(NotImplementedError("The manager is not compiled properly, `loss_fn` is missing."))
        return self.loss_fn

    @property
    def compiled_optimizer(self) -> torch.optim.Optimizer:
        assert self.optimizer is not None, errors._raise(NotImplementedError("The manager is not compiled properly, `optimizer` is missing."))
        return self.optimizer

    def __init__(self, model: Module, optimizer: Optional[torch.optim.Optimizer] = None, loss_fn: Optional[Union[Loss, dict[str, Loss]]] = None, metrics: dict[str, Metric] = {}) -> None:
        super().__init__(model, optimizer, loss_fn, metrics)
        self.__current_epoch = 0

    def _train(self, dataset: Union[DataLoader[Any], Dataset[Any], Collection], /, iterations: Optional[int] = None, *, device: torch.device = devices.CPU, use_multi_gpus: bool = False, show_verbose: bool = False, verbose_type: view.VerboseType = view.VerboseType.ALL, callbacks_list: list[Callback] = []) -> dict[str, float]:
        """
        The single training step for an epoch

        - Parameters:
            - dataset: A `torch.utils.data.DataLoader` or `.data.Dataset` training dataset
            - iterations: An optional `int` of total training iterations, must be smaller than the size of dataset
            - device: A `torch.device` where the data is moved to, should be same as the model
            - use_multi_gpus: A `bool` flag of if using multi gpus
            - show_verbose: A `bool` flag of if showing progress bar
            - verbose_type: A `view.VerboseType` that controls the display of verbose
            - callbacks_list: A `list` of callbacks in `Callback`
        - Returns: A summary of `dict` with keys as `str` and values as `float`
        """
        # initialize status
        self.model.train()
        self.compiled_losses.train()
        for m in self.compiled_metrics.values():
            m.train()

        # reset loss and metrics
        self.compiled_losses.reset()
        for m in self.metric_fns.values():
            m.reset()

        # initialize progress bar
        dataset_len = dataset.batched_len if isinstance(dataset, Dataset) else len(dataset)
        iterations = dataset_len if iterations is None else iterations
        progress_bar = view.tqdm(total=iterations) if show_verbose else None

        try:
            # batch loop
            for batch, data in enumerate(dataset):
                # on batch start
                for c in callbacks_list:
                    c.on_batch_start(batch)

                # move x_train and y_train to device
                x_train, y_train = self.unpack_data(data)
                if use_multi_gpus is not True:
                    x_train = devices.move_to_device(x_train, device)
                y_train = devices.move_to_device(y_train, device)

                # train for one step
                summary = self.train_step(x_train, y_train)

                # on batch start
                for c in callbacks_list:
                    c.on_batch_end(batch, summary=summary)

                # implement progress bar
                if progress_bar is not None:
                    # initialize progress summary
                    if verbose_type == view.VerboseType.LOSS:
                        progress_summary = {name: s for name, s in summary.items() if "loss" in name}
                    elif verbose_type == view.VerboseType.METRICS:
                        progress_summary = {name: s for name, s in summary.items() if "loss" not in name}
                    elif verbose_type == view.VerboseType.ALL:
                        progress_summary = summary
                    else:
                        raise TypeError(f"Verbose type {verbose_type} is not supported.")

                    # update progress bar
                    progress_bar.set_postfix(progress_summary)
                    progress_bar.update()

                # check for iterations
                if batch + 1 >= iterations:
                    break
        finally:
            # end epoch training
            if progress_bar is not None:
                progress_bar.close()
        return self.summary

    def backward(self, loss: torch.Tensor, /) -> None:
        """
        Backward function to calculate the gradients
        
        - Parameters:
            - loss: A `torch.Tensor` of loss value
        """
        loss.backward()

    def backward_fn(self, fn: Callable[[torch.Tensor], None], /) -> None:
        """
        The wrapper function to override `backward` method

        * Example:

        ```
        >>> manager = Manager(...) # define a manager

        >>> @manager.backward_fn
        >>> def backward(loss: torch.Tensor) -> None: # the backward function to override
        >>>     manager.optimizer.zero_grad()
        >>>     loss.backward()
        >>>     manager.optimizer.step()

        >>> ...
        >>> manager.fit(...)
        ```

        - Parameters:
            - fn: A backward function that accepts a loss `torch.Tensor`
        """
        setattr(self, "backward", fn)

    def fit(self, training_dataset: Union[DataLoader[Any], Dataset[Any], Collection], /, epochs: Optional[int] = None, val_dataset: Optional[Union[DataLoader[Any], Dataset[Any], Collection]] = None, callbacks_list: list[Callback] = [], *, iterations: Optional[int] = None, initial_epoch: Optional[int] = None, device: Optional[Union[torch.device, list[torch.device]]] = None, use_multi_gpus: bool = False, **kwargs) -> Module:
        """
        Training algorithm

        - Parameters:
            - training_dataset: Any kind of training dataset in `torch.utils.data.DataLoader` or `.data.Dataset`
            - epochs: An optional `int` number of training epochs (`iterations` must be not given)
            - val_dataset: An optional validation `Any`
            - callbacks_list: A `list` of callbacks in `Callback`
            - iterations: An optional `int` number of training iterations (`epochs` must be not given)
            - device: An optional `torch.device` to test on if not using multi-GPUs or an optional default `torch.device` for testing otherwise
            - use_multi_gpus: A `bool` flag of if using multi gpus
            - **kwargs: Additional keyword arguments that will be passed to `train` method.
        - Returns: A trained `torch.nn.Module`
        """
        # arguments checking
        dataset_len = training_dataset.batched_len if isinstance(training_dataset, Dataset) else len(training_dataset)
        assert self.compiled is True, errors._raise(ValueError("Manager has not yet been compiled. Either loss_fn or optimizer, or both, are not given."))
        if epochs is not None:
            assert epochs > 0, errors._raise(ValueError(f"The epochs must be a positive integer, got {epochs}."))
            assert iterations is None, errors._raise(ValueError(f"The iterations must be given as `None` when epochs is given, got {iterations}."))
        else:
            assert iterations is not None, errors._raise(ValueError(f"The iterations must be given if epochs is not given."))
            assert iterations > 0, errors._raise(ValueError(f"The iterations must be a positive integer, got {iterations}."))
            assert epochs is None, errors._raise(ValueError(f"The epochs must be given as `None` when iterations is given, got {epochs}."))
            epochs = math.ceil(iterations / dataset_len)
<<<<<<< HEAD
        if use_multi_gpus:
            view.warnings.warn("The `use_multi_gpus` flag has been deprecated and will be removed from v1.4, multiple GPUs will be automatically used when `device` is given as a list or `None` is given when multiple GPUs are found.", DeprecationWarning)
=======
>>>>>>> f742207c

        # initialize initial epoch
        if initial_epoch is not None:
            assert initial_epoch >= 0, errors._raise(ValueError(f"The initial_epoch must be a non_negative integer, got {initial_epoch}."))
            assert initial_epoch < epochs, errors._raise(ValueError(f"The initial_epoch must be smaller than total epochs, got epochs={epochs} but initial_epoch={initial_epoch}."))
            self.current_epoch = initial_epoch
        elif self.current_epoch > 0:
            initial_epoch = self.current_epoch + 1  # skip the latest current epoch when resuming training
        else:
            initial_epoch = self.current_epoch

        # find available device
        cpu, device, target_devices = devices.search(device)
        if device.type == devices.GPU.type and len(target_devices) > 1 and use_multi_gpus:
            use_multi_gpus = True
        elif use_multi_gpus:
            view.warnings.warn("Less than two GPU is available or specified but `use_multi_gpus` flag is set to `True`.", ResourceWarning)
            use_multi_gpus = False
        devices.set_default(target_devices[0])

        # initialize training
        for c in callbacks_list:
            c.on_train_start(initial_epoch)

        try:
            # move to device
            if use_multi_gpus:
                use_multi_gpus = self.data_parallel(target_devices)
            self.to(device)

            # epoch loop
            for self.current_epoch in range(initial_epoch, epochs):
                # initialize epoch
                view.logger.info(f"Training epoch {self.current_epoch + 1}/{epochs}")
                for c in callbacks_list:
                    c.on_epoch_start(self.current_epoch)
                if iterations is not None:
                    batch_iterations = iterations if dataset_len < iterations else iterations
                else:
                    batch_iterations = None

                # train for one epoch
                summary = self._train(training_dataset, iterations=batch_iterations, device=device, use_multi_gpus=use_multi_gpus, callbacks_list=callbacks_list, **kwargs)
                if iterations is not None and batch_iterations is not None:
                    iterations -= batch_iterations

                # validate
                val_summary = self.test(val_dataset, device=device, use_multi_gpus=use_multi_gpus, empty_cache=False) if val_dataset is not None else {}

                # on epoch end
                for c in callbacks_list:
                    try:
                        c.on_epoch_end(self.current_epoch, summary=summary, val_summary=val_summary)
                    except errors.StopTraining:
                        # on train end
                        for c in callbacks_list:
                            c.on_train_end(self.raw_model)
                        return self.raw_model

                # print summary info
                val_message = f"Epoch {self.current_epoch + 1}/{epochs}: "
                summary |= {f"val_{name}": value for name, value in val_summary.items()}
                for i, (name, value) in enumerate(summary.items()):
                    if i > 0:
                        val_message += ", "
                    val_message += f"{name}={value:.4f}"
                view.logger.info(val_message)

            # on train end
            for c in callbacks_list:
                c.on_train_end(self.raw_model)
        except KeyboardInterrupt:
            view.logger.info("Training interrupted.")
            pass
        except Exception as error:
            view.logger.error(error)
            runtime_error = errors.StopTraining(self.current_epoch, "Training failed.")
            raise runtime_error from error
        finally:
            self.reset(cpu)
        return self.raw_model

    def train_step(self, x_train: Any, y_train: Any) -> dict[str, float]:
        """
        A single training step

        - Parameters:
            - x_train: The training data
            - y_train: The training label
        - Returns: A summary of `dict` with keys as `str` and values as `float`
        """
        # forward pass
        y, loss = self.forward(x_train, y_train)
        assert loss is not None, _raise(TypeError("Loss cannot be fetched."))

        # forward metrics
        for name, fn in self.compiled_metrics.items():
            if not name.startswith("val_") and "loss" not in name:
                fn(y, y_train)

        # backward pass
        self.compiled_optimizer.zero_grad()
        self.backward(loss)
        self.compiled_optimizer.step()
        return self.summary

    def to_checkpoint(self) -> Checkpoint[Self]:
        ckpt = super().to_checkpoint()
        ckpt.last_epoch = self.current_epoch
        return ckpt<|MERGE_RESOLUTION|>--- conflicted
+++ resolved
@@ -189,11 +189,6 @@
             assert iterations > 0, errors._raise(ValueError(f"The iterations must be a positive integer, got {iterations}."))
             assert epochs is None, errors._raise(ValueError(f"The epochs must be given as `None` when iterations is given, got {epochs}."))
             epochs = math.ceil(iterations / dataset_len)
-<<<<<<< HEAD
-        if use_multi_gpus:
-            view.warnings.warn("The `use_multi_gpus` flag has been deprecated and will be removed from v1.4, multiple GPUs will be automatically used when `device` is given as a list or `None` is given when multiple GPUs are found.", DeprecationWarning)
-=======
->>>>>>> f742207c
 
         # initialize initial epoch
         if initial_epoch is not None:
