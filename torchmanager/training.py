--- conflicted
+++ resolved
@@ -2,11 +2,7 @@
 from torchmanager_core import devices, errors, math, os, torch, view, _raise
 from torchmanager_core.checkpoint import Checkpoint
 from torchmanager_core.protocols import Resulting
-<<<<<<< HEAD
 from torchmanager_core.typing import Any, Collection, Module, Optional, Self, Union, overload
-=======
-from torchmanager_core.typing import Any, Collection, Dict, List, Module, Optional, Self, Tuple, Union, overload
->>>>>>> 485d83f5
 
 from .callbacks import Callback, MultiCallbacks, ProgressBar
 from .data import Dataset
@@ -122,16 +118,6 @@
         loss.backward()
 
     @overload
-<<<<<<< HEAD
-    def fit(self, training_dataset: Union[DataLoader[Any], Dataset[Any], Collection], /, epochs: Optional[int] = None, val_dataset: Optional[Union[DataLoader[Any], Dataset[Any], Collection]] = None, callbacks_list: list[Callback] = [], *, iterations: Optional[int] = None, initial_epoch: Optional[int] = None, return_summary: bool = False, device: Optional[Union[torch.device, list[torch.device]]] = None, num_workers: Optional[int] = os.cpu_count(), use_multi_gpus: bool = False, show_verbose: bool = False, verbose_type: view.VerboseType = view.VerboseType.ALL, **kwargs) -> Module:
-        ...
-
-    @overload
-    def fit(self, training_dataset: Union[DataLoader[Any], Dataset[Any], Collection], /, epochs: Optional[int] = None, val_dataset: Optional[Union[DataLoader[Any], Dataset[Any], Collection]] = None, callbacks_list: list[Callback] = [], *, iterations: Optional[int] = None, initial_epoch: Optional[int] = None, return_summary: bool = True, device: Optional[Union[torch.device, list[torch.device]]] = None, num_workers: Optional[int] = os.cpu_count(), use_multi_gpus: bool = False, show_verbose: bool = False, verbose_type: view.VerboseType = view.VerboseType.ALL, **kwargs) -> tuple[Module, dict[str, float]]:
-        ...
-
-    def fit(self, training_dataset: Union[DataLoader[Any], Dataset[Any], Collection], /, epochs: Optional[int] = None, val_dataset: Optional[Union[DataLoader[Any], Dataset[Any], Collection]] = None, callbacks_list: list[Callback] = [], *, iterations: Optional[int] = None, initial_epoch: Optional[int] = None, return_summary: bool = False, device: Optional[Union[torch.device, list[torch.device]]] = None, num_workers: Optional[int] = os.cpu_count(), use_multi_gpus: bool = False, show_verbose: bool = False, verbose_type: view.VerboseType = view.VerboseType.ALL, **kwargs) -> Union[Module, tuple[Module, dict[str, float]]]:
-=======
     def fit(self, training_dataset: Union[DataLoader[Any], Dataset[Any], Collection], /, epochs: int, val_dataset: Optional[Union[DataLoader[Any], Dataset[Any], Collection]] = None, callbacks_list: list[Callback] = [], *, iterations: None = None, initial_epoch: Optional[int] = None, return_summary: bool = False, device: Optional[Union[torch.device, list[torch.device]]] = None, use_multi_gpus: bool = False, show_verbose: bool = False, verbose_type: view.VerboseType = view.VerboseType.ALL, **kwargs) -> Module:
         ...
 
@@ -147,8 +133,7 @@
     def fit(self, training_dataset: Union[DataLoader[Any], Dataset[Any], Collection], /, epochs: None = None, val_dataset: Optional[Union[DataLoader[Any], Dataset[Any], Collection]] = None, callbacks_list: list[Callback] = [], *, iterations: int, initial_epoch: Optional[int] = None, return_summary: bool = True, device: Optional[Union[torch.device, list[torch.device]]] = None, use_multi_gpus: bool = False, show_verbose: bool = False, verbose_type: view.VerboseType = view.VerboseType.ALL, **kwargs) -> tuple[Module, dict[str, float]]:
         ...
 
-    def fit(self, training_dataset: Union[DataLoader[Any], Dataset[Any], Collection], /, epochs: Optional[int] = None, val_dataset: Optional[Union[DataLoader[Any], Dataset[Any], Collection]] = None, callbacks_list: List[Callback] = [], *, iterations: Optional[int] = None, initial_epoch: Optional[int] = None, return_summary: bool = False, device: Optional[Union[torch.device, List[torch.device]]] = None, use_multi_gpus: bool = False, **kwargs) -> Union[Module, Tuple[Module, Dict[str, float]]]:
->>>>>>> 485d83f5
+    def fit(self, training_dataset: Union[DataLoader[Any], Dataset[Any], Collection], /, epochs: Optional[int] = None, val_dataset: Optional[Union[DataLoader[Any], Dataset[Any], Collection]] = None, callbacks_list: list[Callback] = [], *, iterations: Optional[int] = None, initial_epoch: Optional[int] = None, return_summary: bool = False, device: Optional[Union[torch.device, list[torch.device]]] = None, use_multi_gpus: bool = False, show_verbose: bool = False, verbose_type: view.VerboseType = view.VerboseType.ALL, **kwargs) -> Union[Module, tuple[Module, dict[str, float]]]:
         """
         Training algorithm
 
@@ -193,7 +178,7 @@
             initial_epoch = self.current_epoch
 
         # wrap callbacks list to multi callbacks
-        callbacks = MultiCallbacks(*callbacks_list, num_workers=num_workers)
+        callbacks = MultiCallbacks(*callbacks_list)
 
         # add progress bar to callbacks
         if show_verbose:
