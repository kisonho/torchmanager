from torchmanager_core import VERSION
from torchmanager_core.view import VerboseType

from . import callbacks, configs, data, losses, metrics
from .testing import Manager as TestingManager
from .training import Manager as TrainingManager

<<<<<<< HEAD
Manager = TrainingManager
=======
Manager = TrainingManager
version = VERSION
>>>>>>> 1cfcd5fc
<|MERGE_RESOLUTION|>--- conflicted
+++ resolved
@@ -5,9 +5,5 @@
 from .testing import Manager as TestingManager
 from .training import Manager as TrainingManager
 
-<<<<<<< HEAD
 Manager = TrainingManager
-=======
-Manager = TrainingManager
-version = VERSION
->>>>>>> 1cfcd5fc
+version = VERSION