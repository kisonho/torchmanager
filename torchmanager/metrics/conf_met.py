from .conf_mat import *

<<<<<<< HEAD
from .metric import Metric


class BinaryConfusionMetric(Metric, abc.ABC):
    """
    The binary confusion metrics that calculates TP, FP, and FN and forward further to calculate the final metric

    * extends: `.metric.Metric`
    * Abstract class

    - Methods to implement:
        - forward_metric: The main method that accepts TP, TN, FP, and FN as `torch.Tensor` and returns the final metric as `torch.Tensor`
    """
    _class_index: int
    _dim: int
    _eps: float

    def __init__(self, dim: int = 1, *, class_index: int = 1, eps: float=1e-7, target: Optional[str] = None):
        """
        Constructor

        - Parameters:
            - dim: The class channel dimmension index in `int`
            - class_index: The target class index in `int`
            - eps: A `float` of the small number to avoid zero divide
            - target: A `str` of target name in `input` and `target` during direct calling
        """
        super().__init__(target=target)
        self._class_index = class_index
        self._dim = dim
        self._eps = eps

    def convert(self, from_version: Version) -> None:
        return super().convert(from_version)

    def forward(self, input: torch.Tensor, target: torch.Tensor) -> torch.Tensor:
        # argmax input
        input = input.argmax(dim=self._dim) if input.shape[self._dim] > 1 else input > 0.5

        # mask input and target
        input = input == self._class_index
        target = target == self._class_index

        # calculate TP, FP, and FN
        tp, tn, fp, fn = self.forward_conf_met(input.int(), target.int())
        return self.forward_metric(tp, tn, fp, fn)

    def forward_conf_met(self, input: torch.Tensor, target: torch.Tensor) -> Tuple[torch.Tensor, ...]:
        tp = torch.sum(target * input, dim=0)
        tn = ((1 - target) * (1 - input)).sum(dim=0)
        fp = torch.sum((1 - target) * input, dim=0)
        fn = torch.sum(target * (1 - input), dim=0)
        return tp, tn, fp, fn

    @abc.abstractmethod
    def forward_metric(self, tp: torch.Tensor, tn: torch.Tensor, fp: torch.Tensor, fn: torch.Tensor) -> torch.Tensor:
        """
        The main method to calculate the final metric from confusion metrics

        - Parameters:
            - tp: The true positive `torch.Tensor`
            - tn: The true negative `torch.Tensor`
            - fp: The false positive `torch.Tensor`
            - fn: The false negative `torch.Tensor`
        - Returns: The final metric `torch.Tensor`
        """
        return NotImplemented


class ConfusionMetrics(Metric, abc.ABC):
    """
    The metric that forward confusion metrics calculated by given `input` and `target` as final `input` in `forward` method

    * Extends: `.metric.Metric`
    * Abstract class

    - Properties:
        - num_classes: An `int` of the total number of classes
    - Methods to implement:
        - forward: The main forward function to calculate final metric as `torch.Tensor`, which accepts the confusion metrics of `torch.Tensor` with the label of `torch.Tensor
    """
    __num_classes: int

    @property
    def num_classes(self) -> int:
        return self.__num_classes

    def __init__(self, num_classes: int, /, *, target: Optional[str] = None) -> None:
        """
        Constructor

        - Parameters:
            - num_classes: An `int` of the total number of classes
            - target: A `str` of target name in `input` and `target` during direct calling
        """
        super().__init__(target=target)
        assert num_classes > 0, _raise(ValueError(f"The number of classes must be a positive number, got {num_classes}."))
        self.__num_classes = num_classes

    def __call__(self, input: torch.Tensor, target: torch.Tensor) -> torch.Tensor:
        # initialize metrics
        conf_mat = torch.zeros((self.num_classes, self.num_classes), device=input.device)

        # add confusion metrics
        for y_pred, y_true in zip(input, target):
            y_pred = y_pred.argmax(-1)
            conf_mat += self.forward_hist(y_pred.flatten(), y_true.flatten())

        # calculate final metric
        return super().__call__(conf_mat, target)

    @abc.abstractmethod
    def forward(self, input: Any, target: Any) -> torch.Tensor:
        return NotImplemented

    def forward_hist(self, input: torch.Tensor, target: torch.Tensor) -> torch.Tensor:
        """
        Calculate historgram

        - Parameters:
            - input: The prediction `torch.Tensor`, or `y_pred`
            - target: The label `torch.Tensor`, or `y_true`
        - Returns: A `torch.Tensor` of historgram
        """
        mask = (target >= 0) & (target < self.num_classes)
        hist = torch.bincount(self.num_classes * target[mask].to(torch.int64) + input[mask], minlength=self.num_classes ** 2).reshape(self.num_classes, self.num_classes)
        return hist
=======
deprecated("v1.3", "v1.4")(lambda: None)()
>>>>>>> 1cfcd5fc
<|MERGE_RESOLUTION|>--- conflicted
+++ resolved
@@ -1,133 +1,3 @@
 from .conf_mat import *
 
-<<<<<<< HEAD
-from .metric import Metric
-
-
-class BinaryConfusionMetric(Metric, abc.ABC):
-    """
-    The binary confusion metrics that calculates TP, FP, and FN and forward further to calculate the final metric
-
-    * extends: `.metric.Metric`
-    * Abstract class
-
-    - Methods to implement:
-        - forward_metric: The main method that accepts TP, TN, FP, and FN as `torch.Tensor` and returns the final metric as `torch.Tensor`
-    """
-    _class_index: int
-    _dim: int
-    _eps: float
-
-    def __init__(self, dim: int = 1, *, class_index: int = 1, eps: float=1e-7, target: Optional[str] = None):
-        """
-        Constructor
-
-        - Parameters:
-            - dim: The class channel dimmension index in `int`
-            - class_index: The target class index in `int`
-            - eps: A `float` of the small number to avoid zero divide
-            - target: A `str` of target name in `input` and `target` during direct calling
-        """
-        super().__init__(target=target)
-        self._class_index = class_index
-        self._dim = dim
-        self._eps = eps
-
-    def convert(self, from_version: Version) -> None:
-        return super().convert(from_version)
-
-    def forward(self, input: torch.Tensor, target: torch.Tensor) -> torch.Tensor:
-        # argmax input
-        input = input.argmax(dim=self._dim) if input.shape[self._dim] > 1 else input > 0.5
-
-        # mask input and target
-        input = input == self._class_index
-        target = target == self._class_index
-
-        # calculate TP, FP, and FN
-        tp, tn, fp, fn = self.forward_conf_met(input.int(), target.int())
-        return self.forward_metric(tp, tn, fp, fn)
-
-    def forward_conf_met(self, input: torch.Tensor, target: torch.Tensor) -> Tuple[torch.Tensor, ...]:
-        tp = torch.sum(target * input, dim=0)
-        tn = ((1 - target) * (1 - input)).sum(dim=0)
-        fp = torch.sum((1 - target) * input, dim=0)
-        fn = torch.sum(target * (1 - input), dim=0)
-        return tp, tn, fp, fn
-
-    @abc.abstractmethod
-    def forward_metric(self, tp: torch.Tensor, tn: torch.Tensor, fp: torch.Tensor, fn: torch.Tensor) -> torch.Tensor:
-        """
-        The main method to calculate the final metric from confusion metrics
-
-        - Parameters:
-            - tp: The true positive `torch.Tensor`
-            - tn: The true negative `torch.Tensor`
-            - fp: The false positive `torch.Tensor`
-            - fn: The false negative `torch.Tensor`
-        - Returns: The final metric `torch.Tensor`
-        """
-        return NotImplemented
-
-
-class ConfusionMetrics(Metric, abc.ABC):
-    """
-    The metric that forward confusion metrics calculated by given `input` and `target` as final `input` in `forward` method
-
-    * Extends: `.metric.Metric`
-    * Abstract class
-
-    - Properties:
-        - num_classes: An `int` of the total number of classes
-    - Methods to implement:
-        - forward: The main forward function to calculate final metric as `torch.Tensor`, which accepts the confusion metrics of `torch.Tensor` with the label of `torch.Tensor
-    """
-    __num_classes: int
-
-    @property
-    def num_classes(self) -> int:
-        return self.__num_classes
-
-    def __init__(self, num_classes: int, /, *, target: Optional[str] = None) -> None:
-        """
-        Constructor
-
-        - Parameters:
-            - num_classes: An `int` of the total number of classes
-            - target: A `str` of target name in `input` and `target` during direct calling
-        """
-        super().__init__(target=target)
-        assert num_classes > 0, _raise(ValueError(f"The number of classes must be a positive number, got {num_classes}."))
-        self.__num_classes = num_classes
-
-    def __call__(self, input: torch.Tensor, target: torch.Tensor) -> torch.Tensor:
-        # initialize metrics
-        conf_mat = torch.zeros((self.num_classes, self.num_classes), device=input.device)
-
-        # add confusion metrics
-        for y_pred, y_true in zip(input, target):
-            y_pred = y_pred.argmax(-1)
-            conf_mat += self.forward_hist(y_pred.flatten(), y_true.flatten())
-
-        # calculate final metric
-        return super().__call__(conf_mat, target)
-
-    @abc.abstractmethod
-    def forward(self, input: Any, target: Any) -> torch.Tensor:
-        return NotImplemented
-
-    def forward_hist(self, input: torch.Tensor, target: torch.Tensor) -> torch.Tensor:
-        """
-        Calculate historgram
-
-        - Parameters:
-            - input: The prediction `torch.Tensor`, or `y_pred`
-            - target: The label `torch.Tensor`, or `y_true`
-        - Returns: A `torch.Tensor` of historgram
-        """
-        mask = (target >= 0) & (target < self.num_classes)
-        hist = torch.bincount(self.num_classes * target[mask].to(torch.int64) + input[mask], minlength=self.num_classes ** 2).reshape(self.num_classes, self.num_classes)
-        return hist
-=======
-deprecated("v1.3", "v1.4")(lambda: None)()
->>>>>>> 1cfcd5fc
+deprecated("v1.3", "v1.4")(lambda: None)()