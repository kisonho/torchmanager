--- conflicted
+++ resolved
@@ -1,9 +1,5 @@
 from torch.nn import functional as F
-<<<<<<< HEAD
-from torchmanager_core import abc, torch, deprecated, _raise
-=======
 from torchmanager_core import Version, abc, torch, deprecated, _raise
->>>>>>> ccfd95f8
 from torchmanager_core.typing import Any, Optional, Tuple
 
 from .metric import Metric
@@ -19,48 +15,21 @@
     - Methods to implement:
         - forward_metric: The main method that accepts TP, TN, FP, and FN as `torch.Tensor` and returns the final metric as `torch.Tensor`
     """
-<<<<<<< HEAD
-    _dim: int
-    _eps: float
-
-    def __init__(self, dim: int = 1, *, eps: float=1e-7, target: Optional[str] = None):
-=======
     _class_index: int
     _dim: int
     _eps: float
 
     def __init__(self, dim: int = 1, *, class_index: int = 1, eps: float=1e-7, target: Optional[str] = None):
->>>>>>> ccfd95f8
         """
         Constructor
 
         - Parameters:
             - dim: The class channel dimmension index in `int`
-<<<<<<< HEAD
-=======
             - class_index: The target class index in `int`
->>>>>>> ccfd95f8
             - eps: A `float` of the small number to avoid zero divide
             - target: A `str` of target name in `input` and `target` during direct calling
         """
         super().__init__(target=target)
-<<<<<<< HEAD
-        self._dim = dim
-        self._eps = eps
-
-    def forward(self, input: torch.Tensor, target: torch.Tensor) -> torch.Tensor:
-        # argmax input
-        num_classes = input.shape[self._dim]
-        input = input.argmax(dim=self._dim) if input.shape[self._dim] > 1 else input > 0.5
-
-        # check if multi classes
-        if num_classes > 2:
-            input = F.one_hot(input, num_classes)
-            target = F.one_hot(target, num_classes)
-
-        # calculate TP, FP, and FN
-        tp, tn, fp, fn = self.forward_conf_met(input, target)
-=======
         self._class_index = class_index
         self._dim = dim
         self._eps = eps
@@ -78,7 +47,6 @@
 
         # calculate TP, FP, and FN
         tp, tn, fp, fn = self.forward_conf_met(input.int(), target.int())
->>>>>>> ccfd95f8
         return self.forward_metric(tp, tn, fp, fn)
 
     def forward_conf_met(self, input: torch.Tensor, target: torch.Tensor) -> Tuple[torch.Tensor, ...]:
