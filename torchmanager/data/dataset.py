from torch.utils.data import Dataset as _Dataset, DataLoader
from torchmanager_core import abc, devices, math, os, torch, _raise
from torchmanager_core.typing import Any, Callable, Iterator, Optional, Sequence, TypeVar

T = TypeVar("T")


class Dataset(_Dataset[T], abc.ABC):
    """
    A dataset that iterates with batch size

    * extends: `torch.utils.data.Dataset`
    * implements: `typing.Collection`
    * Abstract class
    * Used as a combination of `torch.utils.data.Dataset` and `torch.utils.data.DataLoader`

    >>> from torchmanager import Manager
    >>> class SomeDataset(Dataset):
    ...    @property
    ...    def unbatched_size(self) -> int: ...
    ...
    ...    def __getitem__(self, index: Any) -> Any: ...
    >>> dataset = SomeDataset(..., batch_size)
    >>> manager = Manager(...)
    >>> manager.fit(dataset, ...)

    - Properties:
        - batch_size: An `int` of batch size for the current dataset
        - device: A `torch.device` for the data to be pinned during iteration
        - drop_last: A `bool` flag of if drop the last data that not enought for the batch size
        - shuffle: A `bool` flag of if shuffling the data

    - Methods to implement:
        - unbatched_len: A property method that returns the total length of unbatched dataset
        - __get_item__: The built in method to get items by index (as in `torch.utils.data.Dataset`)
    """

    __batch_size: int
    __device: torch.device
    drop_last: bool
    num_workers: int
    shuffle: bool

    @property
    def batch_size(self) -> int:
        return self.__batch_size

    @batch_size.setter
    def batch_size(self, b: int) -> None:
        if b <= 0:
            raise ValueError("Batch size must be a positive number")
        self.__batch_size = b

    @property
    def device(self) -> torch.device:
        _, device, target_devices = devices.search(self.__device)
        devices.set_default(target_devices[0])
        return device

    @property
    @abc.abstractmethod
    def unbatched_len(self) -> int:
        return NotImplemented

    @property
    def batched_len(self) -> int:
        if self.drop_last:
            return int(self.unbatched_len / self.batch_size)
        else:
            return math.ceil(self.unbatched_len / self.batch_size)

<<<<<<< HEAD
    def __init__(self, batch_size: int, /, *, device: torch.device = devices.CPU, drop_last: bool = False, shuffle: bool = False) -> None:
=======
    def __init__(self, batch_size: int, device: torch.device = devices.CPU, drop_last: bool = False, num_workers: Optional[int] = None, shuffle: bool = False) -> None:
>>>>>>> 067129f4
        """
        Constructor

        - Parameters:
            - batch_size: An `int` of batch size for the current dataset
            - device: A `torch.device` for the data to be pinned during iteration
            - drop_last: A `bool` flag of if drop the last data that not enought for the batch size
            - num_workers: An optional `int` of the number of cpus to load the data
            - shuffle: A `bool` flag of if shuffling the data
        """
        super().__init__()
        self.__device = device
        self.batch_size = batch_size
        self.drop_last = drop_last
        self.shuffle = shuffle

        # initialize num workers
        if num_workers is None:
            cpu_count = os.cpu_count()
            self.num_workers = 0 if cpu_count is None else cpu_count
        else:
            self.num_workers = self.num_workers

    def __contains__(self, value: Any) -> bool:
        for i in range(len(self)):
            if self[i] == value:
                return True
        return False

    @abc.abstractmethod
    def __getitem__(self, index: Any) -> Any:
        """Returns an unbatched item"""
        return NotImplemented

    def __iter__(self) -> Iterator[T]:
        # initialize loader
        if self.device != devices.CPU:
            data_loader = DataLoader(self, batch_size=self.batch_size, drop_last=self.drop_last, shuffle=self.shuffle, num_workers=self.num_workers, pin_memory=True, pin_memory_device=str(self.device))
        else:
            data_loader = DataLoader(self, batch_size=self.batch_size, drop_last=self.drop_last, shuffle=self.shuffle, num_workers=self.num_workers)

        # yield data
        for data in data_loader:
            yield self.unpack_data(data)

    def __len__(self) -> int:
        """Returns the unbatched length"""
        return self.unbatched_len

    @staticmethod
    def unpack_data(data: Any) -> T:
        """
        Unpacks a single data into inputs and targets

        - Parameters:
            - data: `Any` kind of single data
        - Returns: `Any` kind of inputs with type `T`
        """
        if isinstance(data, torch.Tensor) or isinstance(data, dict):
            return data, data  # type: ignore # suppose for unsupervised reconstruction or a dictionary of packed data
        if isinstance(data, Sequence) and len(data) == 2:
            return data[0], data[1]  # type: ignore # suppose for supervised
        else:
            return NotImplemented  # unknown type of dataset


def batched(fn: Callable[..., _Dataset]):
    """
    Wrap a loading PyTorch dataset function into a loading dataset function

    Use as decorator with a function:
    >>> from torch.utils.data import Dataset as TorchDataset
    >>> from torchmanager_core import devices
    >>> @batched
    >>> def load_some_dataset(...) -> TorchDataset:
    ...     ...
    >>> some_dataset: DataLoader = load_some_dataset(..., batch_size=4, device=devices.GPU, drop_last=True, shuffle=True)

    Or with a class:
    >>> @batched
    >>> class SomeDataset(TorchDataset):
    ...     ...
    >>> some_dataset: DataLoader = SomeDataset(..., batch_size=4, device=devices.GPU, drop_last=True, shuffle=True)

    - Parameters in the wrapped function:
        - batch_size: An `int` of batch size for the current dataset
        - device: A `torch.device` for the data to be pinned during iteration
        - drop_last: A `bool` flag of if drop the last data that not enought for the batch size
        - shuffle: A `bool` flag of if shuffling the data
    - Returns: A wrapped function that accepts a loading function which returns `torch.utils.data.Dataset` and returns a loading function which returns `DataLoader`
    """
    # wrap function
    def wrapped_fn(*args: Any, batch_size: int = 1, device: torch.device = devices.CPU, drop_last: bool = False, num_workers: Optional[int] = None, shuffle: bool = False, **kwargs: Any) -> DataLoader:
        # initialize devices
        if num_workers is None:
            cpu_count = os.cpu_count()
            num_workers = 0 if cpu_count is None else cpu_count
        _, device, targeted_devices = devices.search(device)
        if device == devices.CPU:
            pin_memory = False
        else:
            devices.set_default(targeted_devices[0])
            pin_memory = True

        # load dataset
        loaded_dataset = fn(*args, **kwargs)
        assert not isinstance(loaded_dataset, Dataset), _raise(RuntimeError("The loaded dataset is a `torchmanager.data.Dataset` which has already been wrapped with batch loader during iteration."))
        data_loader = DataLoader(loaded_dataset, batch_size=batch_size, shuffle=shuffle, drop_last=drop_last, num_workers=num_workers, pin_memory=pin_memory, pin_memory_device=f"{targeted_devices[0].type}:{targeted_devices.index}")
        return data_loader
    return wrapped_fn<|MERGE_RESOLUTION|>--- conflicted
+++ resolved
@@ -69,11 +69,7 @@
         else:
             return math.ceil(self.unbatched_len / self.batch_size)
 
-<<<<<<< HEAD
-    def __init__(self, batch_size: int, /, *, device: torch.device = devices.CPU, drop_last: bool = False, shuffle: bool = False) -> None:
-=======
-    def __init__(self, batch_size: int, device: torch.device = devices.CPU, drop_last: bool = False, num_workers: Optional[int] = None, shuffle: bool = False) -> None:
->>>>>>> 067129f4
+    def __init__(self, batch_size: int, /, *, device: torch.device = devices.CPU, drop_last: bool = False, num_workers: Optional[int] = None, shuffle: bool = False) -> None:
         """
         Constructor
 
