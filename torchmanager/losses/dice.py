from torchmanager_core import functional as F, torch, _raise
from torchmanager_core.typing import Any
from torchmanager_core.version.version import Version

from .loss import Loss


class Dice(Loss):
    """
    The dice loss

    * extends: `.loss.Loss`
    """
    __dim: int
    __smooth: float
    _dim: int
    """Deprecated dimension property"""
    _smooth: float
    """Deprecated smooth property"""
    _softmax_input: bool
    """Deprecated softmax input property"""

    softmax_input: bool
    """A `bool` flag of if softmax the input"""

    @property
    def dim(self) -> int:
        """The dimension of the class in `int`"""
        return self.__dim

    @dim.setter
    def dim(self, value: int) -> None:
        assert value >= 0, _raise(ValueError(f"The dimension must be a positive number, got {value}."))
        self.__dim = value

    @property
    def smooth(self) -> float:
        """The smooth value in `float`"""
        return self.__smooth

    @smooth.setter
    def smooth(self, value: float) -> None:
        assert value >= 0, _raise(ValueError(f"The smooth value must be a non-negative number, got {value}."))
        self.__smooth = value

    def __init__(self, dim: int = 1, smooth: float = 1e-6, *, softmax_input: bool = True, **kwargs: Any) -> None:
        """
        Constructor

        - Parameters:
            - dim: An `int` of class dimension
            - smooth: An `float` of smooth value to avoid dividing zero
            - softmax_input: A `bool` flag of if softmax the input
        """
        super().__init__(**kwargs)
        self.dim = dim
        self.smooth = smooth
        self.softmax_input = softmax_input

    def convert(self, from_version: Version) -> None:
        if from_version < Version("v1.3"):
            self.dim = self._dim
            self.smooth = self._smooth
            self.softmax_input = self._softmax_input

    def forward(self, input: torch.Tensor, target: torch.Tensor) -> torch.Tensor:
        # softmax activation
        num_classes = input.shape[self.dim]
<<<<<<< HEAD
        input = input.softmax(self.dim).view(-1) if self.softmax_input else input.view(-1)
        target = F.one_hot(target.view(-1), num_classes)
        assert isinstance(target, torch.Tensor), "Target is not a valid `torch.Tensor`."
        target = target.view(-1)

        # calculate dice
        intersection = input * target
        return (2 * intersection.sum() + self.smooth) / (input.sum() + target.sum() + self.smooth)
=======
        input = input.softmax(self.dim).view(-1) if self.softmax_input else input.sigmoid().view(-1)

        # one-hot encoding
        target = F.one_hot(target.view(-1), num_classes).view(-1) if num_classes > 1 else target.view(-1)

        # calculate dice
        intersection = input * target
        dice = 1 - (2 * intersection.sum() + self.smooth) / (input.sum() + target.sum() + self.smooth)
        return dice.mean()
>>>>>>> 72102cec
<|MERGE_RESOLUTION|>--- conflicted
+++ resolved
@@ -66,16 +66,6 @@
     def forward(self, input: torch.Tensor, target: torch.Tensor) -> torch.Tensor:
         # softmax activation
         num_classes = input.shape[self.dim]
-<<<<<<< HEAD
-        input = input.softmax(self.dim).view(-1) if self.softmax_input else input.view(-1)
-        target = F.one_hot(target.view(-1), num_classes)
-        assert isinstance(target, torch.Tensor), "Target is not a valid `torch.Tensor`."
-        target = target.view(-1)
-
-        # calculate dice
-        intersection = input * target
-        return (2 * intersection.sum() + self.smooth) / (input.sum() + target.sum() + self.smooth)
-=======
         input = input.softmax(self.dim).view(-1) if self.softmax_input else input.sigmoid().view(-1)
 
         # one-hot encoding
@@ -84,5 +74,4 @@
         # calculate dice
         intersection = input * target
         dice = 1 - (2 * intersection.sum() + self.smooth) / (input.sum() + target.sum() + self.smooth)
-        return dice.mean()
->>>>>>> 72102cec
+        return dice.mean()