--- conflicted
+++ resolved
@@ -14,11 +14,7 @@
     _smooth: float
     _softmax_input: bool
 
-<<<<<<< HEAD
-    def __init__(self, smooth: int = 1, *, softmax_input: bool = True, **kwargs: Any) -> None:
-=======
-    def __init__(self, dim: int = 1, smooth: float = 1e-6, softmax_input: bool = True, **kwargs: Any) -> None:
->>>>>>> b3e0dcb9
+    def __init__(self, dim: int = 1, smooth: float = 1e-6, *, softmax_input: bool = True, **kwargs: Any) -> None:
         """
         Constructor
 
