--- conflicted
+++ resolved
@@ -3,30 +3,16 @@
 To use this framework, simply initialize a `Manager` object. The `Manager` class provides a generic training/testing loop for PyTorch models. It also provides some useful callbacks to use during training/testing.
 
 ## Pre-request
-<<<<<<< HEAD
 * Python 3.9+
 * PyTorch
 * tqdm
-* PyYAML (Optional)
-* scipy (Optional)
-* tensorboard (Optional)
-
-## Installation
-* PyPi: `pip install torchmanager-nightly`
-* Conda: `conda install -c kisonho torchmanager-nightly`
-=======
-The following packages are required to use this framework:
-* Python 3.8+
-* PyTorch
-* tqdm
+* PyYAML (Optional for yaml configs)
 * scipy (Optional for FID metric)
 * tensorboard (Optional for tensorboard recording)
 
 ## Installation
-The package can be installed directly from PyPi or Conda:
-* PyPi: `pip install torchmanager`
-* Conda: `conda install -c kisonho torchmanager`
->>>>>>> d5e185b4
+* PyPi: `pip install --pre torchmanager`
+* Conda: `conda install -c kisonho torchmanager-nightly`
 
 ## Start from Configurations
 The `Configs` class is designed to be inherited to define necessary configurations. It also provides a method to get configurations from terminal arguments.
@@ -134,17 +120,11 @@
 torch.save(model, "model.pth")
 ```
 
-<<<<<<< HEAD
-## Custom your training loop by overriding
-1. Create your own manager class by extending the `Manager` class:
-```
-=======
 ## Customize training/testing algorithm
 The `Manager` class is designed to be inherited to manage the training/testing algorithm. To customize the training/testing algorithm, simply inherit the `Manager` class and override the `train_step` and `test_step` methods.
 
 1. Create a custom manager class by inheriting the `Manager` class:
 ```python
->>>>>>> d5e185b4
 ...
 
 class CustomManager(Manager):
@@ -160,36 +140,6 @@
         ...
 ```
 
-<<<<<<< HEAD
-3. Compile customized manager
-```
-model = ...
-optimizer = ...
-loss_fn = ...
-metrics = ...
-manager = CustomManager(model, optimizer, loss_fn=loss_fn, metrics=metrics)
-```
-
-## Custom your training loop by wrapper function
-1. Compile the manager
-```
-model = ...
-optimizer = ...
-loss_fn = ...
-metrics = ...
-manager = torchmanager.Manager(model, optimizer, loss_fn=loss_fn, metrics=metrics)
-```
-
-2. Add wrapper functions
-```
-@manager.forward_fn
-def forward_wrapper(input: Any, target: Optional[Any]) -> tuple[Any, Optional[torch.Tensor]]:
-    ...
-
-@manager.backward_fn
-def backward_wrapper(loss: torch.Tensor) -> None:
-    ...
-=======
 3. Override the `test_step` method for testing algorithm:
 ```python
 class CustomManager(Manager):
@@ -197,5 +147,4 @@
 
     def test_step(x_test: torch.Tensor, y_test: torch.Tensor) -> Dict[str, float]:
         ...
->>>>>>> d5e185b4
 ```