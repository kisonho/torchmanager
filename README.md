--- conflicted
+++ resolved
@@ -13,11 +13,7 @@
 * Conda: `conda install -c kisonho torchmanager-nightly`
 
 ## The Manager
-<<<<<<< HEAD
-- Start with configurations:
-=======
 1. Start with configurations:
->>>>>>> 53e3e8c6
 ```
 from torchmanager.configs import Configs as _Configs
 
@@ -34,12 +30,8 @@
 # get configs from terminal arguments
 configs = Configs.from_arguments()
 ```
-<<<<<<< HEAD
-- Initialize the manager with target model, optimizer, loss function, and metrics:
-=======
 
 2. Initialize the manager with target model, optimizer, loss function, and metrics:
->>>>>>> 53e3e8c6
 ```
 import torch, torchmanager
 
@@ -67,18 +59,6 @@
 
 # train with fit method
 manager.fit(training_dataset, epochs=configs.epochs, val_dataset=val_dataset)
-<<<<<<< HEAD
-```
-
-* Test the model with test method:
-```
-# get dataset
-testing_dataset: Dataset = ...
-
-# test with test method
-manager.test(testing_dataset)
-=======
->>>>>>> 53e3e8c6
 ```
 
 - There are also some other callbacks to use:
